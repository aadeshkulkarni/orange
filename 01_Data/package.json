{
  "name": "@citrineos/data",
<<<<<<< HEAD
  "version": "1.6.0",
=======
  "version": "1.5.1",
>>>>>>> b42be80b
  "description": "The OCPP data module which includes all persistence layer implementation.",
  "main": "dist/index.js",
  "types": "dist/index.d.ts",
  "files": [
    "dist"
  ],
  "scripts": {
    "prepublish": "npx eslint",
    "test": "echo \"Error: no test specified\" && exit 1"
  },
  "keywords": [
    "ocpp",
    "ocpp_v201"
  ],
  "author": "S44",
  "license": "Apache-2.0",
  "devDependencies": {
    "@types/bcrypt": "5.0.1"
  },
  "dependencies": {
<<<<<<< HEAD
    "@citrineos/base": "1.6.0",
=======
    "@citrineos/base": "1.5.1",
>>>>>>> b42be80b
    "@types/sequelize": "4.28.20",
    "bcrypt": "5.1.1",
    "pg": "8.11.3",
    "pg-hstore": "2.3.4",
    "sequelize-typescript": "2.1.6"
  }
}<|MERGE_RESOLUTION|>--- conflicted
+++ resolved
@@ -1,10 +1,6 @@
 {
   "name": "@citrineos/data",
-<<<<<<< HEAD
   "version": "1.6.0",
-=======
-  "version": "1.5.1",
->>>>>>> b42be80b
   "description": "The OCPP data module which includes all persistence layer implementation.",
   "main": "dist/index.js",
   "types": "dist/index.d.ts",
@@ -25,11 +21,7 @@
     "@types/bcrypt": "5.0.1"
   },
   "dependencies": {
-<<<<<<< HEAD
     "@citrineos/base": "1.6.0",
-=======
-    "@citrineos/base": "1.5.1",
->>>>>>> b42be80b
     "@types/sequelize": "4.28.20",
     "bcrypt": "5.1.1",
     "pg": "8.11.3",
