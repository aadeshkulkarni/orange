// Copyright (c) 2023 S44, LLC
// Copyright Contributors to the CitrineOS Project
//
// SPDX-License-Identifier: Apache 2.0

import {
    SetVariableDataType,
    ICrudRepository,
    SetVariableResultType,
    AuthorizationData,
    TransactionEventRequest,
    ChargingStateEnumType,
    IdTokenType,
    VariableAttributeType,
    ReportDataType,
    BootConfig,
    RegistrationStatusEnumType,
    StatusInfoType,
    GetVariableResultType,
    EVSEType,
    SecurityEventNotificationRequest,
    VariableType,
    ComponentType,
    MonitoringDataType,
    VariableMonitoringType,
    SetMonitoringDataType,
    SetMonitoringResultType,
    EventDataType,
    CallAction,
    MessageInfoType
} from "@citrineos/base";
import { AuthorizationQuerystring } from "./queries/Authorization";
<<<<<<< HEAD
import {AuthorizationRestrictions, TariffQueryString, VariableAttributeQuerystring} from ".";
import {
    Boot,
    Authorization,
    Location,
    SecurityEvent,
    Component,
    Variable,
    VariableAttribute,
    VariableMonitoring,
    EventData,
    ChargingStation,
    Transaction,
    MessageInfo,
    Tariff, MeterValue
} from "../layers/sequelize";
=======
import { Transaction } from "../layers/sequelize/model/TransactionEvent";
import { VariableAttribute } from "../layers/sequelize/model/DeviceModel/VariableAttribute";
import { AuthorizationRestrictions, VariableAttributeQuerystring } from ".";
import { Boot, Authorization, Location, SecurityEvent, Component, Variable, VariableMonitoring, EventData, ChargingStation } from "../layers/sequelize";
import { Subscription } from "../layers/sequelize/model/Subscription/Subscription";

>>>>>>> b7fcdaad

export interface IAuthorizationRepository extends ICrudRepository<AuthorizationData> {
    createOrUpdateByQuery(value: AuthorizationData, query: AuthorizationQuerystring): Promise<Authorization | undefined>;
    updateRestrictionsByQuery(value: AuthorizationRestrictions, query: AuthorizationQuerystring): Promise<Authorization | undefined>;
    readByQuery(query: AuthorizationQuerystring): Promise<Authorization | undefined>;
    existsByQuery(query: AuthorizationQuerystring): Promise<boolean>;
    deleteAllByQuery(query: AuthorizationQuerystring): Promise<number>;
}

/**
 * Key is StationId
 */
export interface IBootRepository extends ICrudRepository<BootConfig> {
    createOrUpdateByKey(value: BootConfig, key: string): Promise<Boot | undefined>;
    updateStatusByKey(status: RegistrationStatusEnumType, statusInfo: StatusInfoType | undefined, key: string): Promise<Boot | undefined>;
    updateLastBootTimeByKey(lastBootTime: string, key: string): Promise<Boot | undefined>;
    readByKey(key: string): Promise<Boot | undefined>;
    existsByKey(key: string): Promise<boolean>;
    deleteByKey(key: string): Promise<boolean>;
}

export interface IDeviceModelRepository extends ICrudRepository<VariableAttributeType> {
    createOrUpdateDeviceModelByStationId(value: ReportDataType, stationId: string): Promise<VariableAttribute[]>;
    createOrUpdateByGetVariablesResultAndStationId(getVariablesResult: GetVariableResultType[], stationId: string): Promise<VariableAttribute[]>;
    createOrUpdateBySetVariablesDataAndStationId(setVariablesData: SetVariableDataType[], stationId: string): Promise<VariableAttribute[]>;
    updateResultByStationId(result: SetVariableResultType, stationId: string): Promise<VariableAttribute | undefined>;
    readAllSetVariableByStationId(stationId: string): Promise<SetVariableDataType[]>;
    readAllByQuery(query: VariableAttributeQuerystring): Promise<VariableAttribute[]>;
    existsByQuery(query: VariableAttributeQuerystring): Promise<boolean>;
    deleteAllByQuery(query: VariableAttributeQuerystring): Promise<number>;
    findComponentAndVariable(componentType: ComponentType, variableType: VariableType): Promise<[Component | null, Variable | null]>
    findOrCreateEvseAndComponent(componentType: ComponentType, stationId: string): Promise<Component>
}

export interface ILocationRepository extends ICrudRepository<Location> { 
    readChargingStationByStationId(stationId: string): Promise<ChargingStation | null>
}

export interface ISecurityEventRepository extends ICrudRepository<SecurityEvent> {
    createByStationId(value: SecurityEventNotificationRequest, stationId: string): Promise<SecurityEvent | undefined>;
    readByStationIdAndTimestamps(stationId: string, from?: Date, to?: Date): Promise<SecurityEvent[]>;
    deleteByKey(key: string): Promise<boolean>;
}

export interface ISubscriptionRepository extends ICrudRepository<Subscription> {   
    create(value: Subscription): Promise<Subscription | undefined>;
    readAllByStationId(stationId: string): Promise<Subscription[]>
    deleteByKey(key: string): Promise<boolean>;
}

export interface ITransactionEventRepository extends ICrudRepository<TransactionEventRequest> {
    createOrUpdateTransactionByTransactionEventAndStationId(value: TransactionEventRequest, stationId: string): Promise<Transaction>;
    readAllByStationIdAndTransactionId(stationId: string, transactionId: string): Promise<TransactionEventRequest[]>;
    readTransactionByStationIdAndTransactionId(stationId: string, transactionId: string): Promise<Transaction | undefined>;
    readAllTransactionsByStationIdAndEvseAndChargingStates(stationId: string, evse: EVSEType, chargingStates?: ChargingStateEnumType[]): Promise<Transaction[]>;
    readAllActiveTransactionsByIdToken(idToken: IdTokenType): Promise<Transaction[]>;
    readAllMeterValuesByTransactionDataBaseId(transactionDataBaseId: number): Promise<MeterValue[]>;
}

export interface IVariableMonitoringRepository extends ICrudRepository<VariableMonitoringType> {
    createOrUpdateByMonitoringDataTypeAndStationId(value: MonitoringDataType, componentId: string, variableId: string, stationId: string): Promise<VariableMonitoring[]>;
    createOrUpdateBySetMonitoringDataTypeAndStationId(value: SetMonitoringDataType, componentId: string, variableId: string, stationId: string): Promise<VariableMonitoring>;
    rejectAllVariableMonitoringsByStationId(action: CallAction, stationId: string): Promise<void>;
    rejectVariableMonitoringByIdAndStationId(action: CallAction, id: number, stationId: string): Promise<void>
    updateResultByStationId(result: SetMonitoringResultType, stationId: string): Promise<VariableMonitoring | undefined>
    createEventDatumByComponentIdAndVariableIdAndStationId(event: EventDataType, componentId: string, variableId: string, stationId: string): Promise<EventData>
}

export interface IMessageInfoRepository extends ICrudRepository<MessageInfoType> {
    deactivateAllByStationId(stationId: string): Promise<void>;
    createOrUpdateByMessageInfoTypeAndStationId(value: MessageInfoType, stationId: string, componentId?: number): Promise<MessageInfo>;
}

export interface ITariffRepository extends ICrudRepository<Tariff> {
    findByStationId(stationId: string): Promise<Tariff | null>;
    readAllByQuery(query: TariffQueryString): Promise<Tariff[]>;
    deleteAllByQuery(query: TariffQueryString): Promise<number>;
    createOrUpdateTariff(tariff: Tariff): Promise<Tariff>;
}<|MERGE_RESOLUTION|>--- conflicted
+++ resolved
@@ -30,31 +30,12 @@
     MessageInfoType
 } from "@citrineos/base";
 import { AuthorizationQuerystring } from "./queries/Authorization";
-<<<<<<< HEAD
-import {AuthorizationRestrictions, TariffQueryString, VariableAttributeQuerystring} from ".";
-import {
-    Boot,
-    Authorization,
-    Location,
-    SecurityEvent,
-    Component,
-    Variable,
-    VariableAttribute,
-    VariableMonitoring,
-    EventData,
-    ChargingStation,
-    Transaction,
-    MessageInfo,
-    Tariff, MeterValue
-} from "../layers/sequelize";
-=======
 import { Transaction } from "../layers/sequelize/model/TransactionEvent";
 import { VariableAttribute } from "../layers/sequelize/model/DeviceModel/VariableAttribute";
-import { AuthorizationRestrictions, VariableAttributeQuerystring } from ".";
-import { Boot, Authorization, Location, SecurityEvent, Component, Variable, VariableMonitoring, EventData, ChargingStation } from "../layers/sequelize";
+import { AuthorizationRestrictions, VariableAttributeQuerystring, TariffQueryString } from ".";
+import { Boot, Authorization, Location, SecurityEvent, Component, Variable, VariableMonitoring, EventData, ChargingStation, MessageInfo, Tariff, MeterValue } from "../layers/sequelize";
 import { Subscription } from "../layers/sequelize/model/Subscription/Subscription";
 
->>>>>>> b7fcdaad
 
 export interface IAuthorizationRepository extends ICrudRepository<AuthorizationData> {
     createOrUpdateByQuery(value: AuthorizationData, query: AuthorizationQuerystring): Promise<Authorization | undefined>;
