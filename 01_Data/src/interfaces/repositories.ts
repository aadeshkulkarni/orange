// Copyright (c) 2023 S44, LLC
// Copyright Contributors to the CitrineOS Project
//
// SPDX-License-Identifier: Apache 2.0

import { type BootConfig, type CallAction, ChargingStationSequenceType, type CrudRepository, OCPP2_0_1, OCPP1_6 } from '@citrineos/base';
import { type AuthorizationQuerystring } from './queries/Authorization';
import {
  type Authorization,
  type Boot,
  CallMessage,
  type Certificate,
  ChargingNeeds,
  ChargingProfile,
  type ChargingStation,
  ChargingStationSecurityInfo,
  ChargingStationSequence,
  type Component,
  CompositeSchedule,
  type EventData,
  Evse,
  type Location,
  MessageInfo,
  MeterValue,
  Reservation,
  type SecurityEvent,
  ServerNetworkProfile,
  Subscription,
  Tariff,
  type Transaction,
  type Variable,
  type VariableAttribute,
  VariableCharacteristics,
  type VariableMonitoring,
<<<<<<< HEAD
  StatusNotification,
  Connector,
=======
  LocalListVersion,
  SendLocalList,
  InstalledCertificate,
  ChangeConfiguration,
>>>>>>> 08dba591
} from '../layers/sequelize';
import { type AuthorizationRestrictions, type VariableAttributeQuerystring } from '.';
import { TariffQueryString } from './queries/Tariff';

export interface IAuthorizationRepository extends CrudRepository<OCPP2_0_1.AuthorizationData> {
  createOrUpdateByQuerystring: (value: OCPP2_0_1.AuthorizationData, query: AuthorizationQuerystring) => Promise<Authorization | undefined>;
  updateRestrictionsByQuerystring: (value: AuthorizationRestrictions, query: AuthorizationQuerystring) => Promise<Authorization[]>;
  readAllByQuerystring: (query: AuthorizationQuerystring) => Promise<Authorization[]>;
  readOnlyOneByQuerystring: (query: AuthorizationQuerystring) => Promise<Authorization | undefined>;
  existByQuerystring: (query: AuthorizationQuerystring) => Promise<number>;
  deleteAllByQuerystring: (query: AuthorizationQuerystring) => Promise<Authorization[]>;
}

/**
 * Key is StationId
 */
export interface IBootRepository extends CrudRepository<BootConfig> {
  createOrUpdateByKey: (value: BootConfig, key: string) => Promise<Boot | undefined>;
  updateStatusByKey: (status: OCPP2_0_1.RegistrationStatusEnumType, statusInfo: OCPP2_0_1.StatusInfoType | undefined, key: string) => Promise<Boot | undefined>;
  updateLastBootTimeByKey: (lastBootTime: string, key: string) => Promise<Boot | undefined>;
  readByKey: (key: string) => Promise<Boot | undefined>;
  existsByKey: (key: string) => Promise<boolean>;
  deleteByKey: (key: string) => Promise<Boot | undefined>;
}

export interface IDeviceModelRepository extends CrudRepository<OCPP2_0_1.VariableAttributeType> {
  createOrUpdateDeviceModelByStationId(value: OCPP2_0_1.ReportDataType, stationId: string, isoTimestamp: string): Promise<VariableAttribute[]>;
  createOrUpdateByGetVariablesResultAndStationId(getVariablesResult: OCPP2_0_1.GetVariableResultType[], stationId: string, isoTimestamp: string): Promise<VariableAttribute[]>;
  createOrUpdateBySetVariablesDataAndStationId(setVariablesData: OCPP2_0_1.SetVariableDataType[], stationId: string, isoTimestamp: string): Promise<VariableAttribute[]>;
  updateResultByStationId(result: OCPP2_0_1.SetVariableResultType, stationId: string, isoTimestamp: string): Promise<VariableAttribute | undefined>;
  readAllSetVariableByStationId(stationId: string): Promise<OCPP2_0_1.SetVariableDataType[]>;
  readAllByQuerystring(query: VariableAttributeQuerystring): Promise<VariableAttribute[]>;
  existByQuerystring(query: VariableAttributeQuerystring): Promise<number>;
  deleteAllByQuerystring(query: VariableAttributeQuerystring): Promise<VariableAttribute[]>;
  findComponentAndVariable(componentType: OCPP2_0_1.ComponentType, variableType: OCPP2_0_1.VariableType): Promise<[Component | undefined, Variable | undefined]>;
  findOrCreateEvseAndComponentAndVariable(componentType: OCPP2_0_1.ComponentType, variableType: OCPP2_0_1.VariableType): Promise<[Component, Variable]>;
  findOrCreateEvseAndComponent(componentType: OCPP2_0_1.ComponentType, stationId: string): Promise<Component>;
  findEvseByIdAndConnectorId(id: number, connectorId: number | null): Promise<Evse | undefined>;
  findVariableCharacteristicsByVariableNameAndVariableInstance(variableName: string, variableInstance: string | null): Promise<VariableCharacteristics | undefined>;
}

export interface ILocalAuthListRepository extends CrudRepository<LocalListVersion> {
  /**
   * Creates a SendLocalList.
   * @param {string} stationId - The ID of the station.
<<<<<<< HEAD
   * @param {string} correlationId - The correlation ID.
=======
   * @param correlationId - The correlation ID.
>>>>>>> 08dba591
   * @param {UpdateEnumType} updateType - The type of update.
   * @param {number} versionNumber - The version number.
   * @param {AuthorizationData[]} localAuthorizationList - The list of authorizations.
   * @return {SendLocalList} The database object. Contains the correlationId to be used for the sendLocalListRequest.
   */
  createSendLocalListFromRequestData(stationId: string, correlationId: string, updateType: OCPP2_0_1.UpdateEnumType, versionNumber: number, localAuthorizationList?: OCPP2_0_1.AuthorizationData[]): Promise<SendLocalList>;
  /**
   * Used to process GetLocalListVersionResponse, if version is unknown it will create or update LocalListVersion with the new version and an empty localAuthorizationList.
   * @param versionNumber
   * @param stationId
   */
  validateOrReplaceLocalListVersionForStation(versionNumber: number, stationId: string): Promise<void>;
  getSendLocalListRequestByStationIdAndCorrelationId(stationId: string, correlationId: string): Promise<SendLocalList | undefined>;
  /**
   * Used to process SendLocalListResponse.
   * @param stationId
   * @param {SendLocalList} sendLocalList - The SendLocalList object created from the associated SendLocalListRequest.
   * @returns {LocalListVersion} LocalListVersion - The updated LocalListVersion.
   */
  createOrUpdateLocalListVersionFromStationIdAndSendLocalList(stationId: string, sendLocalList: SendLocalList): Promise<LocalListVersion>;
}

export interface ILocationRepository extends CrudRepository<Location> {
  readLocationById: (id: number) => Promise<Location | undefined>;
  readChargingStationByStationId: (stationId: string) => Promise<ChargingStation | undefined>;
  setChargingStationIsOnline: (stationId: string, isOnline: boolean) => Promise<boolean>;
  doesChargingStationExistByStationId: (stationId: string) => Promise<boolean>;
<<<<<<< HEAD
  addStatusNotificationToChargingStation(stationId: string, statusNotification: StatusNotification): Promise<void>;
  createOrUpdateChargingStation(chargingStation: ChargingStation): Promise<ChargingStation>;
  createOrUpdateConnector(connector: Connector): Promise<Connector | undefined>;
=======
  addStatusNotificationToChargingStation(stationId: string, statusNotification: OCPP2_0_1.StatusNotificationRequest): Promise<void>;
  createOrUpdateChargingStation: (chargingStation: ChargingStation) => Promise<ChargingStation>;
>>>>>>> 08dba591
}

export interface ISecurityEventRepository extends CrudRepository<SecurityEvent> {
  createByStationId: (value: OCPP2_0_1.SecurityEventNotificationRequest, stationId: string) => Promise<SecurityEvent>;
  readByStationIdAndTimestamps: (stationId: string, from?: Date, to?: Date) => Promise<SecurityEvent[]>;
  deleteByKey: (key: string) => Promise<SecurityEvent | undefined>;
}

export interface ISubscriptionRepository extends CrudRepository<Subscription> {
  create(value: Subscription): Promise<Subscription>;
  readAllByStationId(stationId: string): Promise<Subscription[]>;
  deleteByKey(key: string): Promise<Subscription | undefined>;
}

export interface ITransactionEventRepository extends CrudRepository<OCPP2_0_1.TransactionEventRequest> {
  createOrUpdateTransactionByTransactionEventAndStationId(value: OCPP2_0_1.TransactionEventRequest, stationId: string): Promise<Transaction>;
  createMeterValue(value: OCPP2_0_1.MeterValueType, transactionDatabaseId?: number | null): Promise<void>;
  readAllByStationIdAndTransactionId(stationId: string, transactionId: string): Promise<OCPP2_0_1.TransactionEventRequest[]>;
  readTransactionByStationIdAndTransactionId(stationId: string, transactionId: string): Promise<Transaction | undefined>;
  readAllTransactionsByStationIdAndEvseAndChargingStates(stationId: string, evse: OCPP2_0_1.EVSEType, chargingStates?: OCPP2_0_1.ChargingStateEnumType[]): Promise<Transaction[]>;
  readAllActiveTransactionsByIdToken(idToken: OCPP2_0_1.IdTokenType): Promise<Transaction[]>;
  readAllMeterValuesByTransactionDataBaseId(transactionDataBaseId: number): Promise<MeterValue[]>;
  getActiveTransactionByStationIdAndEvseId(stationId: string, evseId: number): Promise<Transaction | undefined>;
  updateTransactionTotalCostById(totalCost: number, id: number): Promise<void>;
}

export interface IVariableMonitoringRepository extends CrudRepository<OCPP2_0_1.VariableMonitoringType> {
  createOrUpdateByMonitoringDataTypeAndStationId(value: OCPP2_0_1.MonitoringDataType, componentId: string, variableId: string, stationId: string): Promise<VariableMonitoring[]>;
  createOrUpdateBySetMonitoringDataTypeAndStationId(value: OCPP2_0_1.SetMonitoringDataType, componentId: string, variableId: string, stationId: string): Promise<VariableMonitoring>;
  rejectAllVariableMonitoringsByStationId(action: CallAction, stationId: string): Promise<void>;
  rejectVariableMonitoringByIdAndStationId(action: CallAction, id: number, stationId: string): Promise<void>;
  updateResultByStationId(result: OCPP2_0_1.SetMonitoringResultType, stationId: string): Promise<VariableMonitoring>;
  createEventDatumByComponentIdAndVariableIdAndStationId(event: OCPP2_0_1.EventDataType, componentId: string, variableId: string, stationId: string): Promise<EventData>;
}

export interface IMessageInfoRepository extends CrudRepository<OCPP2_0_1.MessageInfoType> {
  deactivateAllByStationId(stationId: string): Promise<void>;
  createOrUpdateByMessageInfoTypeAndStationId(value: OCPP2_0_1.MessageInfoType, stationId: string, componentId?: number): Promise<MessageInfo>;
}

export interface ITariffRepository extends CrudRepository<Tariff> {
  findByStationId(stationId: string): Promise<Tariff | undefined>;
  readAllByQuerystring(query: TariffQueryString): Promise<Tariff[]>;
  deleteAllByQuerystring(query: TariffQueryString): Promise<Tariff[]>;
  upsertTariff(tariff: Tariff): Promise<Tariff>;
}

export interface ICertificateRepository extends CrudRepository<Certificate> {
  createOrUpdateCertificate(certificate: Certificate): Promise<Certificate>;
}

export interface IInstalledCertificateRepository extends CrudRepository<InstalledCertificate> {}

export interface IChargingProfileRepository extends CrudRepository<ChargingProfile> {
  createOrUpdateChargingProfile(chargingProfile: OCPP2_0_1.ChargingProfileType, stationId: string, evseId?: number | null, chargingLimitSource?: OCPP2_0_1.ChargingLimitSourceEnumType, isActive?: boolean): Promise<ChargingProfile>;
  createChargingNeeds(chargingNeeds: OCPP2_0_1.NotifyEVChargingNeedsRequest, stationId: string): Promise<ChargingNeeds>;
  findChargingNeedsByEvseDBIdAndTransactionDBId(evseDBId: number, transactionDataBaseId: number): Promise<ChargingNeeds | undefined>;
  createCompositeSchedule(compositeSchedule: OCPP2_0_1.CompositeScheduleType, stationId: string): Promise<CompositeSchedule>;
  getNextChargingProfileId(stationId: string): Promise<number>;
  getNextChargingScheduleId(stationId: string): Promise<number>;
  getNextStackLevel(stationId: string, transactionDatabaseId: number | null, profilePurpose: OCPP2_0_1.ChargingProfilePurposeEnumType): Promise<number>;
}

export interface IReservationRepository extends CrudRepository<Reservation> {
  createOrUpdateReservation(reserveNowRequest: OCPP2_0_1.ReserveNowRequest, stationId: string, isActive?: boolean): Promise<Reservation | undefined>;
}

export interface ICallMessageRepository extends CrudRepository<CallMessage> {}

export interface IChargingStationSecurityInfoRepository extends CrudRepository<ChargingStationSecurityInfo> {
  readChargingStationPublicKeyFileId(stationId: string): Promise<string>;
  readOrCreateChargingStationInfo(stationId: string, publicKeyFileId: string): Promise<void>;
}

export interface IChargingStationSequenceRepository extends CrudRepository<ChargingStationSequence> {
  getNextSequenceValue(stationId: string, type: ChargingStationSequenceType): Promise<number>;
}

export interface IServerNetworkProfileRepository extends CrudRepository<ServerNetworkProfile> {}

export interface IChangeConfigurationRepository extends CrudRepository<ChangeConfiguration> {
  updateStatusByStationIdAndKey(stationId: string, key: string, status: OCPP1_6.ChangeConfigurationResponseStatus): Promise<ChangeConfiguration | undefined>;
  createOrUpdateChangeConfiguration(configuration: ChangeConfiguration): Promise<ChangeConfiguration | undefined>;
}<|MERGE_RESOLUTION|>--- conflicted
+++ resolved
@@ -32,15 +32,12 @@
   type VariableAttribute,
   VariableCharacteristics,
   type VariableMonitoring,
-<<<<<<< HEAD
   StatusNotification,
   Connector,
-=======
   LocalListVersion,
   SendLocalList,
   InstalledCertificate,
   ChangeConfiguration,
->>>>>>> 08dba591
 } from '../layers/sequelize';
 import { type AuthorizationRestrictions, type VariableAttributeQuerystring } from '.';
 import { TariffQueryString } from './queries/Tariff';
@@ -86,11 +83,7 @@
   /**
    * Creates a SendLocalList.
    * @param {string} stationId - The ID of the station.
-<<<<<<< HEAD
    * @param {string} correlationId - The correlation ID.
-=======
-   * @param correlationId - The correlation ID.
->>>>>>> 08dba591
    * @param {UpdateEnumType} updateType - The type of update.
    * @param {number} versionNumber - The version number.
    * @param {AuthorizationData[]} localAuthorizationList - The list of authorizations.
@@ -118,14 +111,9 @@
   readChargingStationByStationId: (stationId: string) => Promise<ChargingStation | undefined>;
   setChargingStationIsOnline: (stationId: string, isOnline: boolean) => Promise<boolean>;
   doesChargingStationExistByStationId: (stationId: string) => Promise<boolean>;
-<<<<<<< HEAD
   addStatusNotificationToChargingStation(stationId: string, statusNotification: StatusNotification): Promise<void>;
   createOrUpdateChargingStation(chargingStation: ChargingStation): Promise<ChargingStation>;
   createOrUpdateConnector(connector: Connector): Promise<Connector | undefined>;
-=======
-  addStatusNotificationToChargingStation(stationId: string, statusNotification: OCPP2_0_1.StatusNotificationRequest): Promise<void>;
-  createOrUpdateChargingStation: (chargingStation: ChargingStation) => Promise<ChargingStation>;
->>>>>>> 08dba591
 }
 
 export interface ISecurityEventRepository extends CrudRepository<SecurityEvent> {
