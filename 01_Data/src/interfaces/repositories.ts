--- conflicted
+++ resolved
@@ -32,16 +32,13 @@
   type VariableAttribute,
   VariableCharacteristics,
   type VariableMonitoring,
-<<<<<<< HEAD
   TransactionEvent,
-=======
   StatusNotification,
   Connector,
   LocalListVersion,
   SendLocalList,
   InstalledCertificate,
   ChangeConfiguration,
->>>>>>> de7fddd5
 } from '../layers/sequelize';
 import { type AuthorizationRestrictions, type VariableAttributeQuerystring } from '.';
 import { TariffQueryString } from './queries/Tariff';
