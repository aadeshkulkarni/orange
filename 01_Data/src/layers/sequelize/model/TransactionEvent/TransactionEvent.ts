--- conflicted
+++ resolved
@@ -37,13 +37,8 @@
   @Column(DataType.INTEGER)
   declare seqNo: number;
 
-<<<<<<< HEAD
-  @Column({type: DataType.BOOLEAN, defaultValue: false})
+  @Column({ type: DataType.BOOLEAN, defaultValue: false })
   declare offline?: boolean | null;
-=======
-  @Column({ type: DataType.BOOLEAN, defaultValue: false })
-  declare offline?: boolean;
->>>>>>> 9bfa4fc4
 
   @Column(DataType.INTEGER)
   declare numberOfPhasesUsed?: number | null;
