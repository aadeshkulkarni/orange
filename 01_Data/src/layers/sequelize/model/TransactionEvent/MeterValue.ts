// Copyright (c) 2023 S44, LLC
// Copyright Contributors to the CitrineOS Project
//
// SPDX-License-Identifier: Apache 2.0

import { Namespace } from '@citrineos/base';
import { Column, DataType, ForeignKey, Model, Table } from 'sequelize-typescript';
import { TransactionEvent } from './TransactionEvent';
import { Transaction } from './Transaction';

@Table
export class MeterValue extends Model {
  static readonly MODEL_NAME: string = Namespace.MeterValue;

  @ForeignKey(() => TransactionEvent)
  @Column(DataType.INTEGER)
  declare transactionEventId?: number | null;

  @ForeignKey(() => Transaction)
  @Column(DataType.INTEGER)
  declare transactionDatabaseId?: number | null;

  @Column(DataType.JSON)
  declare sampledValue: [object, ...object[]];

  @Column({
    type: DataType.DATE,
    get() {
      return this.getDataValue('timestamp').toISOString();
    },
  })
  declare timestamp: string;

<<<<<<< HEAD
  @Column(DataType.INTEGER)
  declare connectorId?: number;

  declare customData?: object | null;
=======
  declare customData?: any | null;
>>>>>>> 17f1fc8c
}<|MERGE_RESOLUTION|>--- conflicted
+++ resolved
@@ -31,12 +31,8 @@
   })
   declare timestamp: string;
 
-<<<<<<< HEAD
   @Column(DataType.INTEGER)
   declare connectorId?: number;
 
-  declare customData?: object | null;
-=======
   declare customData?: any | null;
->>>>>>> 17f1fc8c
 }