--- conflicted
+++ resolved
@@ -110,13 +110,8 @@
       if (valueString) {
         const valueType = (this as VariableAttribute).dataType;
         switch (valueType) {
-<<<<<<< HEAD
-          case DataEnumType.passwordString:
+          case OCPP2_0_1.DataEnumType.passwordString:
             valueString = CryptoUtils.getPasswordHash(valueString);
-=======
-          case OCPP2_0_1.DataEnumType.passwordString:
-            valueString = bcrypt.hashSync(valueString as string, 10);
->>>>>>> 854b926a
             break;
           default:
             // Do nothing
