--- conflicted
+++ resolved
@@ -2,10 +2,6 @@
 //
 // SPDX-License-Identifier: Apache 2.0
 
-<<<<<<< HEAD
 export { BootMapper } from './BootMapper';
 export { MeterValueMapper } from './MeterValueMapper';
-=======
-export { MeterValueMapper } from './MeterValueMapper';
-export { TransactionMapper } from './TransactionMapper';
->>>>>>> fc36c298
+export { TransactionMapper } from './TransactionMapper';