--- conflicted
+++ resolved
@@ -3,7 +3,6 @@
 //
 // SPDX-License-Identifier: Apache 2.0
 
-<<<<<<< HEAD
 import { type SystemConfig } from '@citrineos/base';
 import { type Dialect } from 'sequelize';
 import { Sequelize } from 'sequelize-typescript';
@@ -31,17 +30,9 @@
   VariableMonitoringStatus,
 } from '.';
 import { VariableStatus } from './model/DeviceModel';
-=======
-import { SystemConfig } from "@citrineos/base";
-import { Dialect } from "sequelize";
-import { Sequelize } from "sequelize-typescript";
-import { ILogObj, Logger } from "tslog";
-import { ComponentVariable } from "./model/DeviceModel/ComponentVariable";
-import { AdditionalInfo, Authorization, Boot, ChargingStation, Component, EventData, Evse, IdToken, IdTokenInfo, Location, MeterValue, SecurityEvent, Subscription, Transaction, TransactionEvent, Variable, VariableAttribute, VariableCharacteristics, VariableMonitoring, VariableMonitoringStatus } from ".";
-import { VariableStatus } from "./model/DeviceModel";
-import { MessageInfo } from "./model/MessageInfo";
-import { Tariff } from "./model/Tariff";
->>>>>>> c71c304f
+import { MessageInfo } from './model/MessageInfo';
+import { Subscription } from './model/Subscription';
+import { Tariff } from './model/Tariff';
 
 export class DefaultSequelizeInstance {
   /**
@@ -63,7 +54,6 @@
 
     sequelizeLogger.info('Creating default Sequelize instance');
 
-<<<<<<< HEAD
     const sequelize: Sequelize = new Sequelize({
       host: config.data.sequelize.host,
       port: config.data.sequelize.port,
@@ -85,9 +75,12 @@
         IdTokenInfo,
         Location,
         MeterValue,
+        MessageInfo,
         SecurityEvent,
+        Subscription,
         Transaction,
         TransactionEvent,
+        Tariff,
         VariableAttribute,
         VariableCharacteristics,
         VariableMonitoring,
@@ -95,7 +88,7 @@
         VariableStatus,
         Variable,
       ],
-      logging: (_sql: string, _timing?: number) => {
+      logging: (sql: string, timing?: number) => {
         // TODO: Look into fixing that
         // sequelizeLogger.debug(timing, sql);
       },
@@ -105,39 +98,6 @@
       sequelize.sync({ force: true }).then(() => {
         sequelizeLogger.info('Database synchronized');
       });
-=======
-    private static defaultSequelize(config: SystemConfig, sync?: boolean, logger?: Logger<ILogObj>) {
-
-        const sequelizeLogger = logger ? logger.getSubLogger({ name: this.name }) : new Logger<ILogObj>({ name: this.name });
-
-        sequelizeLogger.info("Creating default Sequelize instance");
-
-        const sequelize: Sequelize = new Sequelize({
-            host: config.data.sequelize.host,
-            port: config.data.sequelize.port,
-            database: config.data.sequelize.database,
-            dialect: config.data.sequelize.dialect as Dialect,
-            username: config.data.sequelize.username,
-            password: config.data.sequelize.password,
-            storage: config.data.sequelize.storage,
-            models: [AdditionalInfo, Authorization, Boot, ChargingStation, Component,
-                ComponentVariable, Evse, EventData, IdToken, IdTokenInfo, Location, MeterValue, MessageInfo,
-                SecurityEvent, Subscription, Transaction, TransactionEvent, Tariff, VariableAttribute,
-                VariableCharacteristics, VariableMonitoring, VariableMonitoringStatus, VariableStatus, Variable],
-            logging: (sql: string, timing?: number) => {
-                // TODO: Look into fixing that
-                // sequelizeLogger.debug(timing, sql);
-            }
-        });
-
-        if (config.data.sequelize.sync && sync) {
-            sequelize.sync({ force: true }).then(() => {
-                sequelizeLogger.info("Database synchronized");
-            });
-        }
-
-        return sequelize;
->>>>>>> c71c304f
     }
 
     return sequelize;
