// Copyright (c) 2023 S44, LLC
// Copyright Contributors to the CitrineOS Project
//
// SPDX-License-Identifier: Apache 2.0

import { CrudRepository, MeterValueUtils, OCPP2_0_1, SystemConfig } from '@citrineos/base';
import { type ITransactionEventRepository } from '../../../interfaces';
import { MeterValue, Transaction, TransactionEvent } from '../model/TransactionEvent';
import { SequelizeRepository } from './Base';
import { IdToken } from '../model/Authorization';
import { Evse } from '../model/DeviceModel';
import { Op, WhereOptions } from 'sequelize';
import { Sequelize } from 'sequelize-typescript';
import { ILogObj, Logger } from 'tslog';

export class SequelizeTransactionEventRepository extends SequelizeRepository<TransactionEvent> implements ITransactionEventRepository {
  transaction: CrudRepository<Transaction>;
  evse: CrudRepository<Evse>;
  idToken: CrudRepository<IdToken>;
  meterValue: CrudRepository<MeterValue>;

  constructor(
    config: SystemConfig,
    logger?: Logger<ILogObj>,
    namespace = TransactionEvent.MODEL_NAME,
    sequelizeInstance?: Sequelize,
    transaction?: CrudRepository<Transaction>,
    evse?: CrudRepository<Evse>,
    idToken?: CrudRepository<IdToken>,
    meterValue?: CrudRepository<MeterValue>,
  ) {
    super(config, namespace, logger, sequelizeInstance);
    this.transaction = transaction ? transaction : new SequelizeRepository<Transaction>(config, Transaction.MODEL_NAME, logger, sequelizeInstance);
    this.evse = evse ? evse : new SequelizeRepository<Evse>(config, Evse.MODEL_NAME, logger, sequelizeInstance);
    this.idToken = idToken ? idToken : new SequelizeRepository<IdToken>(config, IdToken.MODEL_NAME, logger, sequelizeInstance);
    this.meterValue = meterValue ? meterValue : new SequelizeRepository<MeterValue>(config, MeterValue.MODEL_NAME, logger, sequelizeInstance);
  }

  /**
   * @param value TransactionEventRequest received from charging station. Will be used to create TransactionEvent,
   * MeterValues, and either create or update Transaction. IdTokens (and associated AdditionalInfo) and EVSEs are
   * assumed to already exist and will not be created as part of this call.
   *
   * @param stationId StationId of charging station which sent TransactionEventRequest.
   *
   * @returns Saved TransactionEvent
   */
  async createOrUpdateTransactionByTransactionEventAndStationId(value: OCPP2_0_1.TransactionEventRequest, stationId: string): Promise<Transaction> {
    let evse: Evse | undefined;
    if (value.evse) {
      [evse] = await this.evse.readOrCreateByQuery({
        where: {
          id: value.evse.id,
          connectorId: value.evse.connectorId ? value.evse.connectorId : null,
        },
      });
    }

    return await this.s.transaction(async (sequelizeTransaction) => {
      let finalTransaction: Transaction;
      let created = false;
      const existingTransaction = await this.transaction.readOnlyOneByQuery({
        where: {
          stationId,
          transactionId: value.transactionInfo.transactionId,
        },
        transaction: sequelizeTransaction,
      });

      if (existingTransaction) {
        finalTransaction = await existingTransaction.update(
          {
            isActive: value.eventType !== OCPP2_0_1.TransactionEventEnumType.Ended,
            ...value.transactionInfo,
          },
          {
            transaction: sequelizeTransaction,
          },
        );
      } else {
        const newTransaction = Transaction.build({
          stationId,
          isActive: value.eventType !== OCPP2_0_1.TransactionEventEnumType.Ended,
          ...(evse ? { evseDatabaseId: evse.databaseId } : {}),
          ...value.transactionInfo,
        });

        finalTransaction = await newTransaction.save({ transaction: sequelizeTransaction });
        created = true;
      }

      const transactionDatabaseId = finalTransaction.id;

      let event = TransactionEvent.build({
        stationId,
        transactionDatabaseId,
        ...value,
      });

      if (value.idToken && value.idToken.type !== OCPP2_0_1.IdTokenEnumType.NoAuthorization) {
        // TODO: ensure that Authorization is passed into this method if idToken exists
        // At this point, token MUST already be authorized and thus exist in the database
        // It can be either the primary idToken of an Authorization or a group idToken
        const idToken = await this.idToken.readOnlyOneByQuery({
          where: {
            idToken: value.idToken.idToken,
            type: value.idToken.type,
          },
          transaction: sequelizeTransaction,
        });
        if (!idToken) {
          // TODO: Log Warning...
          // TODO: Save raw transaction event in TransactionEvent model
        } else {
          event.idTokenId = idToken.id;
        }
      }

      event = await event.save({ transaction: sequelizeTransaction });

      if (value.meterValue && value.meterValue.length > 0) {
        await Promise.all(
          value.meterValue.map(async (meterValue) => {
            const savedMeterValue = await MeterValue.create(
              {
                transactionEventId: event.id,
                transactionDatabaseId: transactionDatabaseId,
                ...meterValue,
              },
              { transaction: sequelizeTransaction },
            );
            this.meterValue.emit('created', [savedMeterValue]);
          }),
        );
      }
      await event.reload({ include: [MeterValue], transaction: sequelizeTransaction });
      this.emit('created', [event]);

      const allMeterValues = await this.meterValue.readAllByQuery({
        where: {
          transactionDatabaseId,
        },
        transaction: sequelizeTransaction,
      });

      await finalTransaction.update({ totalKwh: MeterValueUtils.getTotalKwh(allMeterValues) }, { transaction: sequelizeTransaction });
      await finalTransaction.reload({
        include: [{ model: TransactionEvent, as: Transaction.TRANSACTION_EVENTS_ALIAS, include: [IdToken] }, MeterValue, Evse],
        transaction: sequelizeTransaction,
      });

      this.transaction.emit(created ? 'created' : 'updated', [finalTransaction]);

      return finalTransaction;
    });
  }

  async readAllByStationIdAndTransactionId(stationId: string, transactionId: string): Promise<OCPP2_0_1.TransactionEventRequest[]> {
    return await super
      .readAllByQuery({
        where: { stationId },
        include: [{ model: Transaction, where: { transactionId } }, MeterValue, Evse, IdToken],
      })
      .then((transactionEvents) => {
        transactionEvents?.forEach((transactionEvent) => (transactionEvent.transaction = undefined));
        return transactionEvents;
      });
  }

  async readTransactionByStationIdAndTransactionId(stationId: string, transactionId: string): Promise<Transaction | undefined> {
    return await this.transaction.readOnlyOneByQuery({
      where: { stationId, transactionId },
      include: [MeterValue, Evse],
    });
  }

  /**
   * @param stationId StationId of the charging station where the transaction took place.
   * @param evse Evse where the transaction took place.
   * @param chargingStates Optional list of {@link ChargingStateEnumType}s the transactions must be in.
   * If not present, will grab transactions regardless of charging state. If not present, will grab transactions
   * without charging states, such as transactions started when a parking bay occupancy detector detects
   * an EV (trigger reason "EVDetected")
   *
   * @returns List of transactions which meet the requirements.
   */
  async readAllTransactionsByStationIdAndEvseAndChargingStates(stationId: string, evse?: OCPP2_0_1.EVSEType, chargingStates?: OCPP2_0_1.ChargingStateEnumType[] | undefined): Promise<Transaction[]> {
    const includeObj = evse
      ? [
        {
          model: Evse,
          where: { id: evse.id, connectorId: evse.connectorId ? evse.connectorId : null },
        },
      ]
      : [];
    return await this.transaction
      .readAllByQuery({
        where: { stationId, ...(chargingStates ? { chargingState: { [Op.in]: chargingStates } } : {}) },
        include: includeObj,
      })
      .then((row) => row as Transaction[]);
  }

  async readAllActiveTransactionsByIdToken(idToken: OCPP2_0_1.IdTokenType): Promise<Transaction[]> {
<<<<<<< HEAD
    return this.transaction
      .readAllByQuery({
        where: { isActive: true },
        include: [
          {
            model: TransactionEvent,
            as: Transaction.TRANSACTION_EVENTS_ALIAS,
            include: [
              {
                model: IdToken,
                where: {
                  idToken: idToken.idToken,
                  type: idToken.type,
                },
=======
    return await this.transaction.readAllByQuery({
      where: { isActive: true },
      include: [
        {
          model: TransactionEvent,
          as: Transaction.TRANSACTION_EVENTS_ALIAS,
          required: true,
          include: [
            {
              model: IdToken,
              required: true,
              where: {
                idToken: idToken.idToken,
                type: idToken.type,
>>>>>>> 854b926a
              },
            },
          ],
        },
      ],
    });
  }

  async readAllMeterValuesByTransactionDataBaseId(transactionDataBaseId: number): Promise<MeterValue[]> {
    return this.meterValue
      .readAllByQuery({
        where: { transactionDatabaseId: transactionDataBaseId },
      })
      .then((row) => row as MeterValue[]);
  }

  findByTransactionId(transactionId: string): Promise<Transaction | undefined> {
    return this.transaction.readOnlyOneByQuery({
      where: { transactionId },
      include: [{ model: TransactionEvent, as: Transaction.TRANSACTION_EVENTS_ALIAS, include: [IdToken] }, MeterValue, Evse],
    });
  }

  async getTransactions(dateFrom?: Date, dateTo?: Date, offset?: number, limit?: number): Promise<Transaction[]> {
    const queryOptions: any = {
      where: {},
      include: [{ model: TransactionEvent, as: Transaction.TRANSACTION_EVENTS_ALIAS, include: [IdToken] }, MeterValue, Evse],
    };

    if (dateFrom) {
      queryOptions.where.updatedAt = queryOptions.where.updatedAt || {};
      queryOptions.where.updatedAt[Op.gte] = dateFrom;
    }

    if (dateTo) {
      queryOptions.where.updatedAt = queryOptions.where.updatedAt || {};
      queryOptions.where.updatedAt[Op.lt] = dateTo;
    }

    if (offset) {
      queryOptions.offset = offset;
    }

    if (limit) {
      queryOptions.limit = limit;
    }

    return this.transaction.readAllByQuery(queryOptions);
  }

  async getTransactionsCount(dateFrom?: Date, dateTo?: Date): Promise<number> {
    const queryOptions: WhereOptions<any> = {
      where: {},
    };

    if (dateFrom) {
      queryOptions.where.updatedAt = queryOptions.where.updatedAt || {};
      queryOptions.where.updatedAt[Op.gte] = dateFrom;
    }

    if (dateTo) {
      queryOptions.where.updatedAt = queryOptions.where.updatedAt || {};
      queryOptions.where.updatedAt[Op.lt] = dateTo;
    }

    return Transaction.count(queryOptions);
  }

  async readAllTransactionsByQuery(query: object): Promise<Transaction[]> {
    return await this.transaction.readAllByQuery(query);
  }

  async getEvseIdsWithActiveTransactionByStationId(stationId: string): Promise<number[]> {
    const activeTransactions = await this.transaction.readAllByQuery({
      where: {
        stationId: stationId,
        isActive: true,
      },
      include: [Evse],
    });

    const evseIds: number[] = [];
    activeTransactions.forEach((transaction) => {
      const evseId = transaction.evse?.id;
      if (evseId) {
        evseIds.push(evseId);
      }
    });
    return evseIds;
  }

  async getActiveTransactionByStationIdAndEvseId(stationId: string, evseId: number): Promise<Transaction | undefined> {
    // TODO: replace with readOneByQuery after we add the logic
    //  to guarantee that only one active transaction per evse exists
    return await this.transaction
      .readAllByQuery({
        where: {
          stationId,
          isActive: true,
        },
        include: [{ model: TransactionEvent, as: Transaction.TRANSACTION_EVENTS_ALIAS, include: [IdToken] }, MeterValue, { model: Evse, where: { id: evseId }, required: true }], // required: true ensures the inner join
      })
      .then((transactions) => {
        if (transactions.length > 1) {
          transactions.sort((t1, t2) => t2.updatedAt.getTime() - t1.updatedAt.getTime());
        }
        return transactions[0];
      });
  }

  async createMeterValue(meterValue: OCPP2_0_1.MeterValueType, transactionDatabaseId?: number | null): Promise<void> {
    await this.s.transaction(async (sequelizeTransaction) => {
      const savedMeterValue = await MeterValue.create(
        {
          transactionDatabaseId: transactionDatabaseId,
          ...meterValue,
        },
        { transaction: sequelizeTransaction },
      );
      this.meterValue.emit('created', [savedMeterValue]);
    });
  }

  async updateTransactionTotalCostById(totalCost: number, id: number): Promise<void> {
    await this.transaction.updateByKey({ totalCost: totalCost }, id.toString());
  }
}<|MERGE_RESOLUTION|>--- conflicted
+++ resolved
@@ -202,22 +202,6 @@
   }
 
   async readAllActiveTransactionsByIdToken(idToken: OCPP2_0_1.IdTokenType): Promise<Transaction[]> {
-<<<<<<< HEAD
-    return this.transaction
-      .readAllByQuery({
-        where: { isActive: true },
-        include: [
-          {
-            model: TransactionEvent,
-            as: Transaction.TRANSACTION_EVENTS_ALIAS,
-            include: [
-              {
-                model: IdToken,
-                where: {
-                  idToken: idToken.idToken,
-                  type: idToken.type,
-                },
-=======
     return await this.transaction.readAllByQuery({
       where: { isActive: true },
       include: [
@@ -232,7 +216,6 @@
               where: {
                 idToken: idToken.idToken,
                 type: idToken.type,
->>>>>>> 854b926a
               },
             },
           ],
