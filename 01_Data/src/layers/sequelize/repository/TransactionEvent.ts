// Copyright (c) 2023 S44, LLC
// Copyright Contributors to the CitrineOS Project
//
// SPDX-License-Identifier: Apache 2.0

import { type ChargingStateEnumType, CrudRepository, type EVSEType, IdTokenEnumType, type IdTokenType, MeterValueUtils, SystemConfig, TransactionEventEnumType, type TransactionEventRequest } from '@citrineos/base';
import { type ITransactionEventRepository } from '../../../interfaces';
import { MeterValue, Transaction, TransactionEvent } from '../model/TransactionEvent';
import { SequelizeRepository } from './Base';
import { IdToken } from '../model/Authorization';
import { Evse } from '../model/DeviceModel';
import { Op, WhereOptions } from 'sequelize';
import { Sequelize } from 'sequelize-typescript';
import { ILogObj, Logger } from 'tslog';

export class SequelizeTransactionEventRepository extends SequelizeRepository<TransactionEvent> implements ITransactionEventRepository {
  transaction: CrudRepository<Transaction>;
  evse: CrudRepository<Evse>;
  idToken: CrudRepository<IdToken>;
  meterValue: CrudRepository<MeterValue>;

  constructor(
    config: SystemConfig,
    logger?: Logger<ILogObj>,
    namespace = TransactionEvent.MODEL_NAME,
    sequelizeInstance?: Sequelize,
    transaction?: CrudRepository<Transaction>,
    evse?: CrudRepository<Evse>,
    idToken?: CrudRepository<IdToken>,
    meterValue?: CrudRepository<MeterValue>,
  ) {
    super(config, namespace, logger, sequelizeInstance);
    this.transaction = transaction ? transaction : new SequelizeRepository<Transaction>(config, Transaction.MODEL_NAME, logger, sequelizeInstance);
    this.evse = evse ? evse : new SequelizeRepository<Evse>(config, Evse.MODEL_NAME, logger, sequelizeInstance);
    this.idToken = idToken ? idToken : new SequelizeRepository<IdToken>(config, IdToken.MODEL_NAME, logger, sequelizeInstance);
    this.meterValue = meterValue ? meterValue : new SequelizeRepository<MeterValue>(config, MeterValue.MODEL_NAME, logger, sequelizeInstance);
  }

  /**
   * @param value TransactionEventRequest received from charging station. Will be used to create TransactionEvent,
   * MeterValues, and either create or update Transaction. IdTokens (and associated AdditionalInfo) and EVSEs are
   * assumed to already exist and will not be created as part of this call.
   *
   * @param stationId StationId of charging station which sent TransactionEventRequest.
   *
   * @returns Saved TransactionEvent
   */
  async createOrUpdateTransactionByTransactionEventAndStationId(value: TransactionEventRequest, stationId: string): Promise<Transaction> {
    let evse: Evse | undefined;
    if (value.evse) {
      [evse] = await this.evse.readOrCreateByQuery({
        where: {
          id: value.evse.id,
          connectorId: value.evse.connectorId ? value.evse.connectorId : null,
        },
      });
    }

    return await this.s.transaction(async (sequelizeTransaction) => {
      let finalTransaction: Transaction;
      let created = false;
      const existingTransaction = await this.transaction.readOnlyOneByQuery({
        where: {
          stationId,
          transactionId: value.transactionInfo.transactionId,
        },
        transaction: sequelizeTransaction,
      });

      if (existingTransaction) {
<<<<<<< HEAD
        if (existingTransaction.get('isActive') !== false && value.eventType === TransactionEventEnumType.Ended) {
          updatedTransaction.set('isActive', false);
        }
        await existingTransaction.update({ ...updatedTransaction }, { transaction: sequelizeTransaction });
        transaction = (await existingTransaction.reload({
          transaction: sequelizeTransaction,
          include: [
            {
              model: TransactionEvent,
              as: Transaction.TRANSACTION_EVENTS_ALIAS,
            },
            MeterValue,
          ],
        })) as Transaction;
=======
        finalTransaction = await existingTransaction.update(
          {
            isActive: value.eventType !== TransactionEventEnumType.Ended,
            ...value.transactionInfo,
          },
          {
            transaction: sequelizeTransaction,
          },
        );
>>>>>>> ee3e9239
      } else {
        const newTransaction = Transaction.build({
          stationId,
          isActive: value.eventType !== TransactionEventEnumType.Ended,
          ...(evse ? { evseDatabaseId: evse.databaseId } : {}),
          ...value.transactionInfo,
        });

        finalTransaction = await newTransaction.save({ transaction: sequelizeTransaction });
        created = true;
      }

      const transactionDatabaseId = finalTransaction.id;

      let event = TransactionEvent.build({
        stationId,
        transactionDatabaseId,
        ...value,
      });

      if (value.idToken && value.idToken.type !== IdTokenEnumType.NoAuthorization) {
        // TODO: ensure that Authorization is passed into this method if idToken exists
        // At this point, token MUST already be authorized and thus exist in the database
        // It can be either the primary idToken of an Authorization or a group idToken
        const idToken = await this.idToken.readOnlyOneByQuery({
          where: {
            idToken: value.idToken.idToken,
            type: value.idToken.type,
          },
          transaction: sequelizeTransaction,
        });
        if (!idToken) {
          // TODO: Log Warning...
          // TODO: Save raw transaction event in TransactionEvent model
        } else {
          event.idTokenId = idToken.id;
        }
      }

      event = await event.save({ transaction: sequelizeTransaction });

      if (value.meterValue && value.meterValue.length > 0) {
        await Promise.all(
          value.meterValue.map(async (meterValue) => {
            const savedMeterValue = await MeterValue.create(
              {
                transactionEventId: event.id,
                transactionDatabaseId: transactionDatabaseId,
                ...meterValue,
              },
              { transaction: sequelizeTransaction },
            );
            this.meterValue.emit('created', [savedMeterValue]);
          }),
        );
      }
      await event.reload({ include: [MeterValue], transaction: sequelizeTransaction });
      this.emit('created', [event]);

      const allMeterValues = await this.meterValue.readAllByQuery({
        where: {
          transactionDatabaseId,
        },
      });

      await finalTransaction.update({ totalKwh: MeterValueUtils.getTotalKwh(allMeterValues) }, { transaction: sequelizeTransaction });
      await finalTransaction.reload({
        include: [{ model: TransactionEvent, as: Transaction.TRANSACTION_EVENTS_ALIAS, include: [IdToken] }, MeterValue, Evse],
        transaction: sequelizeTransaction,
      });

      this.transaction.emit(created ? 'created' : 'updated', [finalTransaction]);

      return finalTransaction;
    });
  }

  async readAllByStationIdAndTransactionId(stationId: string, transactionId: string): Promise<TransactionEventRequest[]> {
    return await super
      .readAllByQuery({
        where: { stationId },
        include: [{ model: Transaction, where: { transactionId } }, MeterValue, Evse, IdToken],
      })
      .then((transactionEvents) => {
        transactionEvents?.forEach((transactionEvent) => (transactionEvent.transaction = undefined));
        return transactionEvents;
      });
  }

  async readTransactionByStationIdAndTransactionId(stationId: string, transactionId: string): Promise<Transaction | undefined> {
    return await this.transaction.readOnlyOneByQuery({
      where: { stationId, transactionId },
      include: [MeterValue, Evse],
    });
  }

  /**
   * @param stationId StationId of the charging station where the transaction took place.
   * @param evse Evse where the transaction took place.
   * @param chargingStates Optional list of {@link ChargingStateEnumType}s the transactions must be in.
   * If not present, will grab transactions regardless of charging state. If not present, will grab transactions
   * without charging states, such as transactions started when a parking bay occupancy detector detects
   * an EV (trigger reason "EVDetected")
   *
   * @returns List of transactions which meet the requirements.
   */
  async readAllTransactionsByStationIdAndEvseAndChargingStates(stationId: string, evse?: EVSEType, chargingStates?: ChargingStateEnumType[] | undefined): Promise<Transaction[]> {
    const includeObj = evse
      ? [
          {
            model: Evse,
            where: { id: evse.id, connectorId: evse.connectorId ? evse.connectorId : null },
          },
        ]
      : [];
    return await this.transaction
      .readAllByQuery({
        where: { stationId, ...(chargingStates ? { chargingState: { [Op.in]: chargingStates } } : {}) },
        include: includeObj,
      })
      .then((row) => row as Transaction[]);
  }

  readAllActiveTransactionsByIdToken(idToken: IdTokenType): Promise<Transaction[]> {
    return this.transaction
      .readAllByQuery({
        where: { isActive: true },
        include: [
          {
            model: TransactionEvent,
            as: Transaction.TRANSACTION_EVENTS_ALIAS,
            include: [
              {
                model: IdToken,
                where: {
                  idToken: idToken.idToken,
                  type: idToken.type,
                },
              },
            ],
          },
        ],
      })
      .then((row) => row as Transaction[]);
  }

  readAllMeterValuesByTransactionDataBaseId(transactionDataBaseId: number): Promise<MeterValue[]> {
    return this.meterValue
      .readAllByQuery({
        where: { transactionDatabaseId: transactionDataBaseId },
      })
      .then((row) => row as MeterValue[]);
  }

  findByTransactionId(transactionId: string): Promise<Transaction | undefined> {
    return this.transaction.readOnlyOneByQuery({
      where: { transactionId },
      include: [{ model: TransactionEvent, as: Transaction.TRANSACTION_EVENTS_ALIAS, include: [IdToken] }, MeterValue, Evse],
    });
  }

  async getTransactions(dateFrom?: Date, dateTo?: Date, offset?: number, limit?: number): Promise<Transaction[]> {
    const queryOptions: any = {
      where: {},
      include: [{ model: TransactionEvent, as: Transaction.TRANSACTION_EVENTS_ALIAS, include: [IdToken] }, MeterValue, Evse],
    };

    if (dateFrom) {
      queryOptions.where.updatedAt = queryOptions.where.updatedAt || {};
      queryOptions.where.updatedAt[Op.gte] = dateFrom;
    }

    if (dateTo) {
      queryOptions.where.updatedAt = queryOptions.where.updatedAt || {};
      queryOptions.where.updatedAt[Op.lt] = dateTo;
    }

    if (offset) {
      queryOptions.offset = offset;
    }

    if (limit) {
      queryOptions.limit = limit;
    }

    return this.transaction.readAllByQuery(queryOptions);
  }

  async getTransactionsCount(dateFrom?: Date, dateTo?: Date): Promise<number> {
    const queryOptions: WhereOptions<any> = {
      where: {},
    };

    if (dateFrom) {
      queryOptions.where.updatedAt = queryOptions.where.updatedAt || {};
      queryOptions.where.updatedAt[Op.gte] = dateFrom;
    }

    if (dateTo) {
      queryOptions.where.updatedAt = queryOptions.where.updatedAt || {};
      queryOptions.where.updatedAt[Op.lt] = dateTo;
    }

    return Transaction.count(queryOptions);
  }

  async readAllTransactionsByQuery(query: object): Promise<Transaction[]> {
    return await this.transaction.readAllByQuery(query);
  }

  async getEvseIdsWithActiveTransactionByStationId(stationId: string): Promise<number[]> {
    const activeTransactions = await this.transaction.readAllByQuery({
      where: {
        stationId: stationId,
        isActive: true,
      },
      include: [Evse],
    });

    const evseIds: number[] = [];
    activeTransactions.forEach((transaction) => {
      const evseId = transaction.evse?.id;
      if (evseId) {
        evseIds.push(evseId);
      }
    });
    return evseIds;
  }

  async getActiveTransactionByStationIdAndEvseId(stationId: string, evseId: number): Promise<Transaction | undefined> {
    // TODO: replace with readOneByQuery after we add the logic
    //  to guarantee that only one active transaction per evse exists
    return await this.transaction
      .readAllByQuery({
        where: {
          stationId,
          isActive: true,
        },
        include: [{ model: TransactionEvent, as: Transaction.TRANSACTION_EVENTS_ALIAS, include: [IdToken] }, MeterValue, { model: Evse, where: { id: evseId } }],
      })
      .then((transactions) => {
        if (transactions.length > 1) {
          transactions.sort((t1, t2) => t2.createdAt.getTime() - t1.createdAt.getTime());
        }
        return transactions[0];
      });
  }
}<|MERGE_RESOLUTION|>--- conflicted
+++ resolved
@@ -68,22 +68,6 @@
       });
 
       if (existingTransaction) {
-<<<<<<< HEAD
-        if (existingTransaction.get('isActive') !== false && value.eventType === TransactionEventEnumType.Ended) {
-          updatedTransaction.set('isActive', false);
-        }
-        await existingTransaction.update({ ...updatedTransaction }, { transaction: sequelizeTransaction });
-        transaction = (await existingTransaction.reload({
-          transaction: sequelizeTransaction,
-          include: [
-            {
-              model: TransactionEvent,
-              as: Transaction.TRANSACTION_EVENTS_ALIAS,
-            },
-            MeterValue,
-          ],
-        })) as Transaction;
-=======
         finalTransaction = await existingTransaction.update(
           {
             isActive: value.eventType !== TransactionEventEnumType.Ended,
@@ -93,7 +77,6 @@
             transaction: sequelizeTransaction,
           },
         );
->>>>>>> ee3e9239
       } else {
         const newTransaction = Transaction.build({
           stationId,
