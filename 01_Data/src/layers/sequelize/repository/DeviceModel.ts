--- conflicted
+++ resolved
@@ -370,11 +370,7 @@
     return storedEvses.length > 0 ? storedEvses[0] : undefined;
   }
 
-<<<<<<< HEAD
-  async findVariableCharacteristicsByVariableNameAndVariableInstance(variableName: string, variableInstance?: string): Promise<VariableCharacteristics | undefined> {
-=======
-  async findVariableCharacteristicsByVariableNameAndVariableInstance(variableName: string, variableInstance?: string | null): Promise<VariableCharacteristics | undefined> {
->>>>>>> 54431efb
+  async findVariableCharacteristicsByVariableNameAndVariableInstance(variableName: string, variableInstance: string | null): Promise<VariableCharacteristics | undefined> {
     const variableCharacteristics = await this.variableCharacteristics.readAllByQuery({
       include: [
         {
