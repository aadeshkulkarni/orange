--- conflicted
+++ resolved
@@ -5,7 +5,6 @@
 
 export * as sequelize from './layers/sequelize';
 export * from './interfaces';
-<<<<<<< HEAD
 export * from 'sequelize-typescript';
 export {
   Boot,
@@ -17,23 +16,13 @@
   Tariff,
   Transaction,
   Subscription,
-=======
-export {
-  Boot,
-  Component,
   Evse,
-  SequelizeDeviceModelRepository,
-  MeterValue,
-  Subscription,
-  Tariff,
-  Transaction,
->>>>>>> 1294a430
   Variable,
   VariableAttribute,
   Certificate,
   CountryNameEnumType,
+  TransactionEvent,
   SignatureAlgorithmEnumType,
-<<<<<<< HEAD
   SequelizeAuthorizationRepository,
   SequelizeBootRepository,
   SequelizeCertificateRepository,
@@ -47,8 +36,4 @@
   SequelizeTransactionEventRepository,
   SequelizeVariableMonitoringRepository,
 } from './layers/sequelize'; // TODO ensure all needed modules are properly exported
-export { RepositoryStore } from './layers/sequelize/repository/RepositoryStore';
-=======
-  TransactionEvent,
-} from './layers/sequelize'; // todo export better as these seem to be used in other modules
->>>>>>> 1294a430
+export {RepositoryStore} from './layers/sequelize/repository/RepositoryStore';