// Copyright (c) 2023 S44, LLC
// Copyright Contributors to the CitrineOS Project
//
// SPDX-License-Identifier: Apache 2.0

import {
  AbstractModule,
  AsHandler,
  CallAction,
  ErrorCode,
  EventGroup,
  HandlerProperties,
  ICache,
  IMessage,
  IMessageHandler,
  IMessageSender,
  Namespace,
  OCPP2_0_1,
  OCPP2_0_1_CallAction,
  OCPPVersion,
  SystemConfig,
} from '@citrineos/base';
import { Op } from 'sequelize';
import {
  ICertificateRepository,
  IDeviceModelRepository,
  IInstalledCertificateRepository,
  ILocationRepository,
  InstalledCertificate,
  sequelize,
} from '@citrineos/data';
import {
  CertificateAuthorityService,
  parseCSRForVerification,
  RabbitMqReceiver,
  RabbitMqSender,
  sendOCSPRequest,
} from '@citrineos/util';
import { ILogObj, Logger } from 'tslog';
import jsrsasign from 'jsrsasign';
import * as pkijs from 'pkijs';
import { CertificationRequest } from 'pkijs';
import { Crypto } from '@peculiar/webcrypto';

const cryptoEngine = new pkijs.CryptoEngine({
  crypto: new Crypto(),
});
pkijs.setEngine('crypto', cryptoEngine as pkijs.ICryptoEngine);

/**
 * Component that handles provisioning related messages.
 */
export class CertificatesModule extends AbstractModule {
  /**
   * Fields
   */

<<<<<<< HEAD
  protected _requests: CallAction[] = [
    OCPP2_0_1_CallAction.Get15118EVCertificate,
    OCPP2_0_1_CallAction.GetCertificateStatus,
    OCPP2_0_1_CallAction.SignCertificate,
  ];

  protected _responses: CallAction[] = [
    OCPP2_0_1_CallAction.CertificateSigned,
    OCPP2_0_1_CallAction.DeleteCertificate,
    OCPP2_0_1_CallAction.GetInstalledCertificateIds,
    OCPP2_0_1_CallAction.InstallCertificate,
=======
  _requests: CallAction[] = [
    CallAction.Get15118EVCertificate,
    CallAction.GetCertificateStatus,
    CallAction.SignCertificate,
  ];

  _responses: CallAction[] = [
    CallAction.CertificateSigned,
    CallAction.DeleteCertificate,
    CallAction.GetInstalledCertificateIds,
    CallAction.InstallCertificate,
>>>>>>> 62f8ba45
  ];

  protected _deviceModelRepository: IDeviceModelRepository;
  protected _certificateRepository: ICertificateRepository;
  protected _installedCertificateRepository: IInstalledCertificateRepository;
  protected _locationRepository: ILocationRepository;
  protected _certificateAuthorityService: CertificateAuthorityService;

  /**
   * Constructor
   */

  /**
   * This is the constructor function that initializes the {@link CertificatesModule}.
   *
   * @param {SystemConfig} config - The `config` contains configuration settings for the module.
   *
   * @param {ICache} [cache] - The cache instance which is shared among the modules & Central System to pass information such as blacklisted actions or boot status.
   *
   * @param {IMessageSender} [sender] - The `sender` parameter is an optional parameter that represents an instance of the {@link IMessageSender} interface.
   * It is used to send messages from the central system to external systems or devices. If no `sender` is provided, a default {@link RabbitMqSender} instance is created and used.
   *
   * @param {IMessageHandler} [handler] - The `handler` parameter is an optional parameter that represents an instance of the {@link IMessageHandler} interface.
   * It is used to handle incoming messages and dispatch them to the appropriate methods or functions. If no `handler` is provided, a default {@link RabbitMqReceiver} instance is created and used.
   *
   * @param {Logger<ILogObj>} [logger] - The `logger` parameter is an optional parameter that represents an instance of {@link Logger<ILogObj>}.
   * It is used to propagate system wide logger settings and will serve as the parent logger for any sub-component logging. If no `logger` is provided, a default {@link Logger<ILogObj>} instance is created and used.
   *
   * @param {IDeviceModelRepository} [deviceModelRepository] - An optional parameter of type {@link IDeviceModelRepository} which represents a repository for accessing and manipulating variable data.
   * If no `deviceModelRepository` is provided, a default {@link sequelize.DeviceModelRepository} instance is created and used.
   *
   * @param {ICertificateRepository} [certificateRepository] - An optional parameter of type {@link ICertificateRepository} which
   * represents a repository for accessing and manipulating variable data.
   * If no `deviceModelRepository` is provided, a default {@link sequelize.CertificateRepository} instance is created and used.
   *
   * @param {ILocationRepository} [locationRepository] - An optional parameter of type {@link ILocationRepository} which
   * represents a repository for accessing and manipulating variable data.
   * If no `deviceModelRepository` is provided, a default {@link sequelize.LocationRepository} instance is created and used.
   *
   * @param {CertificateAuthorityService} [certificateAuthorityService] - An optional parameter of
   * type {@link CertificateAuthorityService} which handles certificate authority operations.
   */
  constructor(
    config: SystemConfig,
    cache: ICache,
    sender: IMessageSender,
    handler: IMessageHandler,
    logger?: Logger<ILogObj>,
    deviceModelRepository?: IDeviceModelRepository,
    certificateRepository?: ICertificateRepository,
    locationRepository?: ILocationRepository,
    certificateAuthorityService?: CertificateAuthorityService,
  ) {
    super(
      config,
      cache,
      handler || new RabbitMqReceiver(config, logger),
      sender || new RabbitMqSender(config, logger),
      EventGroup.Certificates,
      logger,
    );

    this._deviceModelRepository =
      deviceModelRepository ||
      new sequelize.SequelizeDeviceModelRepository(config, logger);
    this._certificateRepository =
      certificateRepository ||
      new sequelize.SequelizeCertificateRepository(config, logger);
    this._installedCertificateRepository =
      new sequelize.SequelizeInstalledCertificateRepository(config, logger);
    this._locationRepository =
      locationRepository ||
      new sequelize.SequelizeLocationRepository(config, logger);

    this._certificateAuthorityService =
      certificateAuthorityService ||
      new CertificateAuthorityService(config, this._logger);
  }

  get certificateAuthorityService(): CertificateAuthorityService {
    return this._certificateAuthorityService;
  }

  get certificateRepository(): ICertificateRepository {
    return this._certificateRepository;
  }

  /**
   * Handle requests
   */

  @AsHandler(OCPPVersion.OCPP2_0_1, OCPP2_0_1_CallAction.Get15118EVCertificate)
  protected async _handleGet15118EVCertificate(
    message: IMessage<OCPP2_0_1.Get15118EVCertificateRequest>,
    props?: HandlerProperties,
  ): Promise<void> {
    this._logger.debug('Get15118EVCertificate received:', message, props);
    const request: OCPP2_0_1.Get15118EVCertificateRequest = message.payload;

    try {
      const exiResponse =
        await this._certificateAuthorityService.getSignedContractData(
          request.iso15118SchemaVersion,
          request.exiRequest,
        );
      this.sendCallResultWithMessage(message, {
        status: OCPP2_0_1.Iso15118EVCertificateStatusEnumType.Accepted,
        exiResponse: exiResponse,
      } as OCPP2_0_1.Get15118EVCertificateResponse);
    } catch (error) {
      this.sendCallResultWithMessage(message, {
        status: OCPP2_0_1.Iso15118EVCertificateStatusEnumType.Failed,
        statusInfo: {
          reasonCode: ErrorCode.GenericError,
          additionalInfo: error instanceof Error ? error.message : undefined,
        },
        exiResponse: '',
      } as OCPP2_0_1.Get15118EVCertificateResponse);
    }
  }

  @AsHandler(OCPPVersion.OCPP2_0_1, OCPP2_0_1_CallAction.GetCertificateStatus)
  protected async _handleGetCertificateStatus(
    message: IMessage<OCPP2_0_1.GetCertificateStatusRequest>,
    props?: HandlerProperties,
  ): Promise<void> {
    this._logger.debug('GetCertificateStatusRequest received:', message, props);
    const reqData = message.payload.ocspRequestData;
    try {
      const ocspRequest = new jsrsasign.KJUR.asn1.ocsp.Request({
        alg: reqData.hashAlgorithm,
        keyhash: reqData.issuerKeyHash,
        namehash: reqData.issuerNameHash,
        serial: reqData.serialNumber,
      });
      const ocspResponse = await sendOCSPRequest(
        ocspRequest,
        reqData.responderURL,
      );
      this.sendCallResultWithMessage(message, {
        status: OCPP2_0_1.GetCertificateStatusEnumType.Accepted,
        ocspResponse: ocspResponse,
      } as OCPP2_0_1.GetCertificateStatusResponse);
    } catch (error) {
      this._logger.error(`GetCertificateStatus failed: ${error}`);
      this.sendCallResultWithMessage(message, {
        status: OCPP2_0_1.GetCertificateStatusEnumType.Failed,
        statusInfo: { reasonCode: ErrorCode.GenericError },
      } as OCPP2_0_1.GetCertificateStatusResponse);
    }
  }

  @AsHandler(OCPPVersion.OCPP2_0_1, OCPP2_0_1_CallAction.SignCertificate)
  protected async _handleSignCertificate(
    message: IMessage<OCPP2_0_1.SignCertificateRequest>,
    props?: HandlerProperties,
  ): Promise<void> {
    this._logger.debug('Sign certificate request received:', message, props);
    const stationId: string = message.context.stationId;
    const csrString: string = message.payload.csr.replace(/\n/g, '');
    const certificateType: OCPP2_0_1.CertificateSigningUseEnumType | undefined | null =
      message.payload.certificateType;

    // TODO OCTT Currently fails the CSMS on test case TC_A_14_CSMS if an invalid csr is rejected
    //  Despite explicitly saying in the protocol "The CSMS may do some checks on the CSR"
    //  So it is necessary to accept before checking the csr. when this is fixed, this line can be removed
    //  And the other sendCallResultWithMessage for SignCertificateResponse can be uncommented
    this.sendCallResultWithMessage(message, {
      status: OCPP2_0_1.GenericStatusEnumType.Accepted,
    } as OCPP2_0_1.SignCertificateResponse);

    let certificateChainPem: string;
    try {
      await this._verifySignCertRequest(csrString, stationId, certificateType);

      certificateChainPem =
        await this._certificateAuthorityService.getCertificateChain(
          csrString,
          stationId,
          certificateType,
        );
    } catch (error) {
      this._logger.error('Sign certificate failed:', error);

      // TODO uncomment after OCTT issue is fixed
      // this.sendCallResultWithMessage(message, {
      //   status: GenericStatusEnumType.Rejected,
      //   statusInfo: {
      //     reasonCode: ErrorCode.GenericError,
      //     additionalInfo: error instanceof Error ? error.message : undefined,
      //   },
      // } as SignCertificateResponse);

      return;
    }

    // TODO uncomment after OCTT issue is fixed
    // this.sendCallResultWithMessage(message, {
    //   status: GenericStatusEnumType.Accepted,
    // } as SignCertificateResponse);

    this.sendCall(
      stationId,
      message.context.tenantId,
      OCPPVersion.OCPP2_0_1,
      OCPP2_0_1_CallAction.CertificateSigned,
      {
        certificateChain: certificateChainPem,
        certificateType: certificateType,
      } as OCPP2_0_1.CertificateSignedRequest,
    );
  }

  /**
   * Handle responses
   */

  @AsHandler(OCPPVersion.OCPP2_0_1, OCPP2_0_1_CallAction.CertificateSigned)
  protected _handleCertificateSigned(
    message: IMessage<OCPP2_0_1.CertificateSignedResponse>,
    props?: HandlerProperties,
  ): void {
    this._logger.debug('CertificateSigned received:', message, props);
    // TODO: If rejected, retry and/or send to callbackUrl if originally part of a triggered refresh
    // TODO: If accepted, revoke old certificate
  }

  @AsHandler(OCPPVersion.OCPP2_0_1, OCPP2_0_1_CallAction.DeleteCertificate)
  protected async _handleDeleteCertificate(
    message: IMessage<OCPP2_0_1.DeleteCertificateResponse>,
    props?: HandlerProperties,
  ): Promise<void> {
    this._logger.debug('DeleteCertificate received:', message, props);
  }

  @AsHandler(OCPPVersion.OCPP2_0_1, OCPP2_0_1_CallAction.GetInstalledCertificateIds)
  protected async _handleGetInstalledCertificateIds(
    message: IMessage<OCPP2_0_1.GetInstalledCertificateIdsResponse>,
    props?: HandlerProperties,
  ): Promise<void> {
    this._logger.debug('GetInstalledCertificateIds received:', message, props);
    const certificateHashDataList: OCPP2_0_1.CertificateHashDataChainType[] =
      message.payload.certificateHashDataChain!;
    // persist installed certificate information
    if (certificateHashDataList && certificateHashDataList.length > 0) {
      // delete previous hashes for station
      await this.deleteExistingMatchingCertificateHashes(
        message.context.stationId,
        certificateHashDataList,
      );
      // save new hashes
      const records = certificateHashDataList.map(
        (certificateHashDataWrap: OCPP2_0_1.CertificateHashDataChainType) => {
          const certificateHashData =
            certificateHashDataWrap.certificateHashData;
          const certificateType = certificateHashDataWrap.certificateType;
          return {
            stationId: message.context.stationId,
            hashAlgorithm: certificateHashData.hashAlgorithm,
            issuerNameHash: certificateHashData.issuerNameHash,
            issuerKeyHash: certificateHashData.issuerKeyHash,
            serialNumber: certificateHashData.serialNumber,
            certificateType: certificateType,
          } as InstalledCertificate;
        },
      );
      this._logger.info('Attempting to save', records);
      const response = await this._installedCertificateRepository.bulkCreate(
        records,
        Namespace.InstalledCertificate,
      );
      if (response.length === records.length) {
        this._logger.info(
          'Successfully updated installed certificate information for station',
          message.context.stationId,
        );
      }
    }
  }

  @AsHandler(OCPPVersion.OCPP2_0_1, OCPP2_0_1_CallAction.InstallCertificate)
  protected async _handleInstallCertificate(
    message: IMessage<OCPP2_0_1.InstallCertificateResponse>,
    props?: HandlerProperties,
  ): Promise<void> {
    this._logger.debug('InstallCertificate received:', message, props);
  }

  private async _verifySignCertRequest(
    csrString: string,
    stationId: string,
    certificateType?: OCPP2_0_1.CertificateSigningUseEnumType | null,
  ): Promise<void> {
    // Verify certificate type
    if (
      !certificateType ||
      (certificateType !== OCPP2_0_1.CertificateSigningUseEnumType.V2GCertificate &&
        certificateType !==
        OCPP2_0_1.CertificateSigningUseEnumType.ChargingStationCertificate)
    ) {
      throw new Error(`Unsupported certificate type: ${certificateType}`);
    }

    // Verify CSR
    const csr: CertificationRequest = parseCSRForVerification(csrString);
    this._logger.info(`Verifying CSR: ${JSON.stringify(csr)}`);

    if (!(await csr.verify())) {
      throw new Error(
        'Verify the signature on this csr using its public key failed',
      );
    }

    if (
      certificateType ===
      OCPP2_0_1.CertificateSigningUseEnumType.ChargingStationCertificate
    ) {
      // Verify organization name match the one stored in the device model
      const organizationName =
        await this._deviceModelRepository.readAllByQuerystring({
          stationId: stationId,
          component_name: 'SecurityCtrlr',
          variable_name: 'OrganizationName',
          type: OCPP2_0_1.AttributeEnumType.Actual,
        });
      if (!organizationName || organizationName.length < 1) {
        throw new Error('Expected organizationName not found in DB');
      }
      // Find organizationName (its key is '2.5.4.10') attribute in CSR
      const organizationNameAttr = csr.subject.typesAndValues.find(
        (attr) => attr.type === '2.5.4.10',
      );
      if (!organizationNameAttr) {
        throw new Error('organizationName attribute not found in CSR');
      }
      if (
        organizationName[0].value !==
        organizationNameAttr.value.valueBlock.value
      ) {
        throw new Error(
          `Expect organizationName ${organizationName[0].value} but get ${organizationNameAttr.value} from the csr`,
        );
      }
    }

    this._logger.info(
      `Verified SignCertRequest for station ${stationId} successfully.`,
    );
  }

  private async deleteExistingMatchingCertificateHashes(
    stationId: string,
    certificateHashDataList: OCPP2_0_1.CertificateHashDataChainType[],
  ) {
    try {
      const certificateTypes = certificateHashDataList.map(
        (certificateHashData) => {
          return certificateHashData.certificateType;
        },
      );
      if (certificateTypes && certificateTypes.length > 0) {
        await this._installedCertificateRepository.deleteAllByQuery({
          where: {
            stationId,
            certificateType: {
              [Op.in]: certificateTypes,
            },
          },
        });
      }
    } catch (error: any) {
      this._logger.error(
        'GetInstalledCertificateIds failed to delete previous certificates',
        error,
      );
    }
  }
}<|MERGE_RESOLUTION|>--- conflicted
+++ resolved
@@ -55,31 +55,17 @@
    * Fields
    */
 
-<<<<<<< HEAD
-  protected _requests: CallAction[] = [
+  _requests: CallAction[] = [
     OCPP2_0_1_CallAction.Get15118EVCertificate,
     OCPP2_0_1_CallAction.GetCertificateStatus,
     OCPP2_0_1_CallAction.SignCertificate,
   ];
 
-  protected _responses: CallAction[] = [
+  _responses: CallAction[] = [
     OCPP2_0_1_CallAction.CertificateSigned,
     OCPP2_0_1_CallAction.DeleteCertificate,
     OCPP2_0_1_CallAction.GetInstalledCertificateIds,
     OCPP2_0_1_CallAction.InstallCertificate,
-=======
-  _requests: CallAction[] = [
-    CallAction.Get15118EVCertificate,
-    CallAction.GetCertificateStatus,
-    CallAction.SignCertificate,
-  ];
-
-  _responses: CallAction[] = [
-    CallAction.CertificateSigned,
-    CallAction.DeleteCertificate,
-    CallAction.GetInstalledCertificateIds,
-    CallAction.InstallCertificate,
->>>>>>> 62f8ba45
   ];
 
   protected _deviceModelRepository: IDeviceModelRepository;
