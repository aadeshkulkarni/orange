// Copyright Contributors to the CitrineOS Project
//
// SPDX-License-Identifier: Apache 2.0

import {
  CertificateSigningUseEnumType,
  ICache,
  SystemConfig,
} from '@citrineos/base';
import {
  IChargingStationCertificateAuthorityClient,
  IV2GCertificateAuthorityClient,
} from '../client/interface';
import { Hubject } from '../client/hubject';
import * as forge from 'node-forge';
import { Acme } from '../client/acme';
import { ILogObj, Logger } from 'tslog';

export class CertificateAuthorityService {
  private readonly _v2gClient: IV2GCertificateAuthorityClient;
  private readonly _chargingStationClient: IChargingStationCertificateAuthorityClient;
  private readonly _logger: Logger<ILogObj>;

  constructor(config: SystemConfig, cache: ICache, logger?: Logger<ILogObj>) {
    this._logger = logger
      ? logger.getSubLogger({ name: this.constructor.name })
      : new Logger<ILogObj>({ name: this.constructor.name });

    this._chargingStationClient = this._instantiateChargingStationClient(
      config,
      cache,
      this._logger,
    );
    this._v2gClient = this._instantiateV2GClient(config);
  }

  /**
   * Retrieves the certificate chain for V2G- and Charging Station certificates.
   *
   * @param {string} csrString - The Certificate Signing Request string.
   * @param {string} stationId - The station identifier.
   * @param {CertificateSigningUseEnumType} [certificateType] - The type of certificate to retrieve.
   * @return {Promise<string>} The certificate chain without the root certificate.
   */
  async getCertificateChain(
    csrString: string,
    stationId: string,
    certificateType?: CertificateSigningUseEnumType,
  ): Promise<string> {
    this._logger.info(
      `Getting certificate chain for certificateType: ${certificateType} and stationId: ${stationId}`,
    );

    switch (certificateType) {
      case CertificateSigningUseEnumType.V2GCertificate: {
        const signedCert =
          await this._v2gClient.getSignedCertificate(csrString);
        const caCerts = await this._v2gClient.getCACertificates();
        return this._createCertificateChainWithoutRootCA(signedCert, caCerts);
      }
      case CertificateSigningUseEnumType.ChargingStationCertificate: {
        return await this._chargingStationClient.getCertificateChain(
          csrString,
          stationId,
        );
      }
      default: {
        throw new Error(`Unsupported certificate type: ${certificateType}`);
      }
    }
  }

<<<<<<< HEAD
  async getSignedCertificateByExternalCA(
    csrString: string,
    CA?: string,
  ): Promise<string> {
    if (CA === 'Hubject') {
      return await this._hubjectClient.getSignedCertificate(csrString);
    } else {
      return await this._acmeClient.getSignedCertificate(csrString);
    }
  }

  async getRootCACertificateFromExternalCA(CA?: string): Promise<string> {
    if (CA === 'Hubject') {
      return await this._hubjectClient.getCACertificates();
    } else {
      return await this._acmeClient.getCACertificates();
    }
=======
  async getSignedCertificateByExternalCA(csrString: string): Promise<string> {
    return await this._chargingStationClient.signCertificateByExternalCA(
      csrString,
    );
>>>>>>> 1d61df71
  }

  updateSecurityCertChainKeyMap(
    serverId: string,
    certificateChain: string,
    privateKey: string,
  ) {
    this._chargingStationClient.updateCertificateChainKeyMap(
      serverId,
      certificateChain,
      privateKey,
    );
  }

  /**
   * Create a certificate chain including leaf and sub CA certificates except for the root certificate.
   *
   * @param {string} signedCert - The leaf certificate.
   * @param {string} caCerts - CA certificates.
   * @return {string} The certificate chain pem.
   */
  private _createCertificateChainWithoutRootCA(
    signedCert: string,
    caCerts: string,
  ): string {
    // The chain starts from the leaf certificate
    let certChainPem: string = signedCert;
    const caCertsArray: string[] = caCerts
      .split('-----END CERTIFICATE-----')
      .filter((cert) => cert.trim().length > 0);

    caCertsArray.forEach((certPem) => {
      // Add "-----END CERTIFICATE-----" back because split removes it
      const pemWithEnd = certPem + '-----END CERTIFICATE-----';
      const parsedCert = forge.pki.certificateFromPem(pemWithEnd);
      // The issuer of the certificate should not be itself
      if (!parsedCert.isIssuer(parsedCert)) {
        certChainPem = certChainPem.concat(pemWithEnd);
      }
    });

    return certChainPem;
  }

  private _instantiateV2GClient(
    config: SystemConfig,
  ): IV2GCertificateAuthorityClient {
    switch (config.modules.certificates?.v2gCA.name) {
      case 'hubject': {
        return new Hubject(config);
      }
      default: {
        throw new Error(
          `Unsupported V2G CA: ${config.modules.certificates?.v2gCA.name}`,
        );
      }
    }
  }

  private _instantiateChargingStationClient(
    config: SystemConfig,
    cache: ICache,
    logger?: Logger<ILogObj>,
  ): IChargingStationCertificateAuthorityClient {
    switch (config.modules.certificates?.chargingStationCA.name) {
      case 'acme': {
        return new Acme(config, cache, logger);
      }
      default: {
        throw new Error(
          `Unsupported Charging Station CA: ${config.modules.certificates?.chargingStationCA.name}`,
        );
      }
    }
  }
}<|MERGE_RESOLUTION|>--- conflicted
+++ resolved
@@ -70,30 +70,14 @@
     }
   }
 
-<<<<<<< HEAD
-  async getSignedCertificateByExternalCA(
-    csrString: string,
-    CA?: string,
-  ): Promise<string> {
-    if (CA === 'Hubject') {
-      return await this._hubjectClient.getSignedCertificate(csrString);
-    } else {
-      return await this._acmeClient.getSignedCertificate(csrString);
-    }
-  }
-
-  async getRootCACertificateFromExternalCA(CA?: string): Promise<string> {
-    if (CA === 'Hubject') {
-      return await this._hubjectClient.getCACertificates();
-    } else {
-      return await this._acmeClient.getCACertificates();
-    }
-=======
-  async getSignedCertificateByExternalCA(csrString: string): Promise<string> {
+  async signedSubCaCertificateByExternalCA(csrString: string): Promise<string> {
     return await this._chargingStationClient.signCertificateByExternalCA(
       csrString,
     );
->>>>>>> 1d61df71
+  }
+
+  async getRootCACertificateFromExternalCA(): Promise<string> {
+    return await this._chargingStationClient.getRootCACertificate();
   }
 
   updateSecurityCertChainKeyMap(
