// Copyright Contributors to the CitrineOS Project
//
// SPDX-License-Identifier: Apache 2.0

import {
  CertificateSigningUseEnumType,
  ICache,
  InstallCertificateUseEnumType,
  SystemConfig,
} from '@citrineos/base';
import {
  IChargingStationCertificateAuthorityClient,
  IV2GCertificateAuthorityClient,
} from '../client/interface';
import { Hubject } from '../client/hubject';
import { Acme } from '../client/acme';
import { ILogObj, Logger } from 'tslog';
import * as pkijs from 'pkijs';
import * as asn1js from 'asn1js';
import { Certificate } from 'pkijs';

export class CertificateAuthorityService {
  private readonly _v2gClient: IV2GCertificateAuthorityClient;
  private readonly _chargingStationClient: IChargingStationCertificateAuthorityClient;
  private readonly _logger: Logger<ILogObj>;

  constructor(config: SystemConfig, cache: ICache, logger?: Logger<ILogObj>) {
    this._logger = logger
      ? logger.getSubLogger({ name: this.constructor.name })
      : new Logger<ILogObj>({ name: this.constructor.name });

    this._chargingStationClient = this._instantiateChargingStationClient(
      config,
      cache,
      this._logger,
    );
    this._v2gClient = this._instantiateV2GClient(config);
  }

  /**
   * Retrieves the certificate chain for V2G- and Charging Station certificates.
   *
   * @param {string} csrString - The Certificate Signing Request string.
   * @param {string} stationId - The station identifier.
   * @param {CertificateSigningUseEnumType} [certificateType] - The type of certificate to retrieve.
   * @return {Promise<string>} The certificate chain without the root certificate.
   */
  async getCertificateChain(
    csrString: string,
    stationId: string,
    certificateType?: CertificateSigningUseEnumType,
  ): Promise<string> {
    this._logger.info(
      `Getting certificate chain for certificateType: ${certificateType} and stationId: ${stationId}`,
    );

    switch (certificateType) {
      case CertificateSigningUseEnumType.V2GCertificate: {
        const signedCert = await this._v2gClient.getSignedCertificate(
          this._extractEncodedContentFromCSR(csrString),
        );
        const caCerts = await this._v2gClient.getCACertificates();
        return this._createCertificateChainWithoutRootCA(signedCert, caCerts);
      }
      case CertificateSigningUseEnumType.ChargingStationCertificate: {
        return await this._chargingStationClient.getCertificateChain(
          csrString,
          stationId,
        );
      }
      default: {
        throw new Error(`Unsupported certificate type: ${certificateType}`);
      }
    }
  }

  async signedSubCaCertificateByExternalCA(csrString: string): Promise<string> {
    return await this._chargingStationClient.signCertificateByExternalCA(
      csrString,
    );
  }

<<<<<<< HEAD
  async getSignedContractData(
    iso15118SchemaVersion: string,
    exiRequest: string,
  ): Promise<string> {
    return await this._v2gClient.getSignedContractData(
      iso15118SchemaVersion,
      exiRequest,
=======
  async getRootCACertificateFromExternalCA(
    certificateType: InstallCertificateUseEnumType,
  ): Promise<string> {
    switch (certificateType) {
      case InstallCertificateUseEnumType.V2GRootCertificate: {
        const caCerts = await this._v2gClient.getCACertificates();
        const rootCACert = this._extractCertificateArrayFromPem(caCerts)?.pop();
        if (rootCACert) {
          return this._createPemBlock(
            'CERTIFICATE',
            Buffer.from(rootCACert.toSchema().toBER(false)).toString('base64'),
          );
        } else {
          throw new Error('V2GRootCertificate not found');
        }
      }
      case InstallCertificateUseEnumType.CSMSRootCertificate:
        return await this._chargingStationClient.getRootCACertificate();
      default:
        throw new Error(
          `Certificate type: ${certificateType} not implemented.`,
        );
    }
  }

  updateSecurityCertChainKeyMap(
    serverId: string,
    certificateChain: string,
    privateKey: string,
  ) {
    this._chargingStationClient.updateCertificateChainKeyMap(
      serverId,
      certificateChain,
      privateKey,
>>>>>>> b2d2bc01
    );
  }

  /**
   * Create a certificate chain including leaf and sub CA certificates except for the root certificate.
   *
   * @param {string} signedCert - The leaf certificate.
   * @param {string} caCerts - CA certificates.
   * @return {string} The certificate chain pem.
   */
  private _createCertificateChainWithoutRootCA(
    signedCert: string,
    caCerts: string,
  ): string {
    let certificateChain = '';
    // Add Cert
    const leafRaw = this._extractCertificateArrayFromPem(signedCert)?.[0];
    if (leafRaw) {
      certificateChain += this._createPemBlock(
        'CERTIFICATE',
        Buffer.from(leafRaw.toSchema().toBER(false)).toString('base64'),
      );
    } else {
      throw new Error(
        `Cannot extract leaf certificate from the pem: ${signedCert}`,
      );
    }

    // Add Chain without Root CA Certificate
    const chainWithoutRoot = this._extractCertificateArrayFromPem(
      caCerts,
    )?.slice(0, -1);
    chainWithoutRoot?.forEach((certItem) => {
      const cert = certItem as Certificate;
      certificateChain += this._createPemBlock(
        'CERTIFICATE',
        Buffer.from(cert.toSchema().toBER(false)).toString('base64'),
      );
    });

    return certificateChain;
  }

  private _instantiateV2GClient(
    config: SystemConfig,
  ): IV2GCertificateAuthorityClient {
    switch (config.modules.certificates?.v2gCA.name) {
      case 'hubject': {
        return new Hubject(config);
      }
      default: {
        throw new Error(
          `Unsupported V2G CA: ${config.modules.certificates?.v2gCA.name}`,
        );
      }
    }
  }

  private _instantiateChargingStationClient(
    config: SystemConfig,
    cache: ICache,
    logger?: Logger<ILogObj>,
  ): IChargingStationCertificateAuthorityClient {
    switch (config.modules.certificates?.chargingStationCA.name) {
      case 'acme': {
        return new Acme(config, cache, logger);
      }
      default: {
        throw new Error(
          `Unsupported Charging Station CA: ${config.modules.certificates?.chargingStationCA.name}`,
        );
      }
    }
  }

  /**
   * Decode the pem and extract certificates
   * @param pem - base64 encoded certificate without header and footer
   * @return array of pkijs.CertificateSetItem
   */
  private _extractCertificateArrayFromPem(
    pem: string,
  ): pkijs.CertificateSetItem[] | undefined {
    const cmsSignedBuffer = Buffer.from(pem, 'base64');
    const asn1 = asn1js.fromBER(cmsSignedBuffer);
    const cmsContent = new pkijs.ContentInfo({ schema: asn1.result });
    const cmsSigned = new pkijs.SignedData({ schema: cmsContent.content });
    return cmsSigned.certificates;
  }

  /**
   * extracts the base64-encoded content from a pem encoded csr
   * @param csrPem
   * @private
   * @return {string} The parsed CSR or the original CSR if it cannot be parsed
   */
  private _extractEncodedContentFromCSR(csrPem: string): string {
    return csrPem
      .replace(/-----BEGIN CERTIFICATE REQUEST-----/, '')
      .replace(/-----END CERTIFICATE REQUEST-----/, '')
      .replace(/\n/g, '');
  }

  private _createPemBlock(type: string, content: string) {
    return `-----BEGIN ${type}-----\n${content}\n-----END ${type}-----\n`;
  }
}<|MERGE_RESOLUTION|>--- conflicted
+++ resolved
@@ -80,7 +80,6 @@
     );
   }
 
-<<<<<<< HEAD
   async getSignedContractData(
     iso15118SchemaVersion: string,
     exiRequest: string,
@@ -88,7 +87,9 @@
     return await this._v2gClient.getSignedContractData(
       iso15118SchemaVersion,
       exiRequest,
-=======
+    );
+  }
+
   async getRootCACertificateFromExternalCA(
     certificateType: InstallCertificateUseEnumType,
   ): Promise<string> {
@@ -123,7 +124,6 @@
       serverId,
       certificateChain,
       privateKey,
->>>>>>> b2d2bc01
     );
   }
 
