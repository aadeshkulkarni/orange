// Copyright (c) 2023 S44, LLC
// Copyright Contributors to the CitrineOS Project
//
// SPDX-License-Identifier: Apache 2.0

import {
  AbstractModuleApi,
  AsDataEndpoint,
  AsMessageEndpoint,
  CallAction,
  CertificateSignedRequest,
  CertificateSignedRequestSchema,
  DeleteCertificateRequest,
  DeleteCertificateRequestSchema,
  GetInstalledCertificateIdsRequest,
  GetInstalledCertificateIdsRequestSchema,
  HttpMethod,
  IFileAccess,
  IMessageConfirmation,
  InstallCertificateRequest,
  InstallCertificateRequestSchema,
  Namespace,
  WebsocketServerConfig,
} from '@citrineos/base';
import { FastifyInstance, FastifyRequest } from 'fastify';
import { ILogObj, Logger } from 'tslog';
import { ICertificatesModuleApi } from './interface';
import { CertificatesModule } from './module';
import { WebsocketNetworkConnection } from '@citrineos/util';
import {
<<<<<<< HEAD
    Certificate,
    ChargerCertificateRequest,
    ChargerCertificateSchema,
    ContentType,
    CsmsCertificateRequest,
    CsmsCertificateSchema,
    UpdateCsmsCertificateQuerySchema,
    UpdateCsmsCertificateQueryString
} from "@citrineos/data";
import fs from "fs";
import * as forge from "node-forge";
=======
  ContentType,
  CsmsCertificateRequest,
  CsmsCertificateSchema,
  UpdateCsmsCertificateQuerySchema,
  UpdateCsmsCertificateQueryString,
} from '@citrineos/data';
import fs from 'fs';
>>>>>>> 15f20948

/**
 * Server API for the Certificates module.
 */
export class CertificatesModuleApi
  extends AbstractModuleApi<CertificatesModule>
  implements ICertificatesModuleApi {
  private readonly _networkConnection: WebsocketNetworkConnection;
  private readonly _websocketServersConfig: WebsocketServerConfig[];
  private readonly _fileAccess: IFileAccess;

  /**
   * Constructs a new instance of the class.
   *
   * @param {CertificatesModule} certificatesModule - The Certificates module.
   * @param {FastifyInstance} server - The Fastify server instance.
   * @param {Logger<ILogObj>} [logger] - The logger instance.
   * @param {IFileAccess} fileAccess - The FileAccess
   * @param {WebsocketNetworkConnection} networkConnection - The NetworkConnection
   * @param {WebsocketServerConfig[]} websocketServersConfig - Configuration for websocket servers
   */
  constructor(
    certificatesModule: CertificatesModule,
    server: FastifyInstance,
    fileAccess: IFileAccess,
    networkConnection: WebsocketNetworkConnection,
    websocketServersConfig: WebsocketServerConfig[],
    logger?: Logger<ILogObj>,
  ) {
    super(certificatesModule, server, logger);
    this._fileAccess = fileAccess;
    this._networkConnection = networkConnection;
    this._websocketServersConfig = websocketServersConfig;
  }

  /**
   * Interface implementation
   */

  @AsMessageEndpoint(
    CallAction.CertificateSigned,
    CertificateSignedRequestSchema,
  )
  certificateSigned(
    identifier: string,
    tenantId: string,
    request: CertificateSignedRequest,
    callbackUrl?: string,
  ): Promise<IMessageConfirmation> {
    return this._module.sendCall(
      identifier,
      tenantId,
      CallAction.CertificateSigned,
      request,
      callbackUrl,
    );
  }

  @AsMessageEndpoint(
    CallAction.InstallCertificate,
    InstallCertificateRequestSchema,
  )
  installCertificate(
    identifier: string,
    tenantId: string,
    request: InstallCertificateRequest,
    callbackUrl?: string,
  ): Promise<IMessageConfirmation> {
    return this._module.sendCall(
      identifier,
      tenantId,
      CallAction.InstallCertificate,
      request,
      callbackUrl,
    );
  }

  @AsMessageEndpoint(
    CallAction.GetInstalledCertificateIds,
    GetInstalledCertificateIdsRequestSchema,
  )
  getInstalledCertificateIds(
    identifier: string,
    tenantId: string,
    request: GetInstalledCertificateIdsRequest,
    callbackUrl?: string,
  ): Promise<IMessageConfirmation> {
    return this._module.sendCall(
      identifier,
      tenantId,
      CallAction.GetInstalledCertificateIds,
      request,
      callbackUrl,
    );
  }

  @AsMessageEndpoint(
    CallAction.DeleteCertificate,
    DeleteCertificateRequestSchema,
  )
  deleteCertificate(
    identifier: string,
    tenantId: string,
    request: DeleteCertificateRequest,
    callbackUrl?: string,
  ): Promise<IMessageConfirmation> {
    return this._module.sendCall(
      identifier,
      tenantId,
      CallAction.DeleteCertificate,
      request,
      callbackUrl,
    );
  }

  /**
   * Data Endpoint Methods
   */

  @AsDataEndpoint(
    Namespace.CsmsCertificate,
    HttpMethod.Put,
    UpdateCsmsCertificateQuerySchema,
    CsmsCertificateSchema,
  )
  async putCsmsCertificate(
    request: FastifyRequest<{
      Body: CsmsCertificateRequest;
      Querystring: UpdateCsmsCertificateQueryString;
    }>,
  ): Promise<void> {
    const serverId = request.query.id as string;
    this._logger.info(
      `Receive update CSMS certificate request for server ${serverId}`,
    );

    const certRequest = request.body as CsmsCertificateRequest;
    const serverConfig: WebsocketServerConfig | undefined =
      this._websocketServersConfig.find((config) => config.id === serverId);

    if (!serverConfig) {
      throw new Error(`websocketServer id ${serverId} does not exist.`);
    } else if (serverConfig && serverConfig.securityProfile < 2) {
      throw new Error(`websocketServer ${serverId} is not tls or mtls server.`);
    }

<<<<<<< HEAD
    @AsDataEndpoint(Namespace.ChargerCertificate, HttpMethod.Post, undefined, ChargerCertificateSchema)
    async installChargerCertificate(request: FastifyRequest<{ Body: ChargerCertificateRequest }>): Promise<Certificate> {
        const certRequest = request.body as ChargerCertificateRequest;

        this._logger.info(`Installing certificate on charger ${certRequest.stationId}`);

        const certificateEntity = new Certificate();
        certificateEntity.stationId = certRequest.stationId;
        certificateEntity.serialNumber = certRequest.serialNumber ? certRequest.serialNumber: this._generateSerialNumber();
        certificateEntity.certificateType = certRequest.certificateType;
        certificateEntity.keyLength = certRequest.keyLength ? certRequest.keyLength : 2048;
        certificateEntity.organizationName = certRequest.organizationName;
        // Refer to OCPP 2.0.1 Part 2 A00.FR.511
        certificateEntity.commonName = certRequest.commonName ? certRequest.commonName : certRequest.serialNumber;
        if (certRequest.validBefore) {
            certificateEntity.validBefore = certRequest.validBefore;
        } else {
            const defaultValidityDate: Date = new Date();
            defaultValidityDate.setFullYear(defaultValidityDate.getFullYear() + 1);
            certificateEntity.validBefore = defaultValidityDate.toISOString();
        }

        // Generate certificate
        const [certificatePem, privateKeyPem] = this._generateRootCertificate(certificateEntity);

        // Upload certificates to file storage
        certificateEntity.privateKeyFileId = await this._fileAccess!.uploadFile(
            `private_key_${certificateEntity.serialNumber}.pem`, Buffer.from(privateKeyPem),
            certRequest.filePath);
        certificateEntity.certificateFileId = await this._fileAccess!.uploadFile(
            `root_certificate_${certificateEntity.serialNumber}.pem`, Buffer.from(certificatePem),
            certRequest.filePath);

        // Store certificates in db
        await this._module.certificateRepository.createOrUpdateCertificate(certificateEntity);

        // Send InstallCertificateRequest to the charger
        const confirmation: IMessageConfirmation = await this.installCertificate(certRequest.stationId,
            certRequest.tenantId, {
                certificateType: certRequest.certificateType,
                certificate: certificatePem
            } as InstallCertificateRequest,
            certRequest.callbackUrl)
        if (!confirmation.success) {
            throw new Error('Send InstallCertificateRequest failed.')
        }

        return certificateEntity;
    }

    /**
     * Generate a serial number without leading 0s.
     */
    private _generateSerialNumber(): string {
        const hexString = forge.util.bytesToHex(forge.random.getBytesSync(20));
        return hexString.replace(/^0+/, '');
    }

    /**
     * Generate root certificate.
     * @param certificate: certificate entity
     * @return generated root certificate and its private key
     */
    private _generateRootCertificate(certificate: Certificate): [string, string] {
        const keys = forge.pki.rsa.generateKeyPair({bits: certificate.keyLength});
        const cert = forge.pki.createCertificate();
        cert.publicKey = keys.publicKey;
        cert.serialNumber = certificate.serialNumber;
        cert.validity.notBefore = new Date();
        cert.validity.notAfter = new Date(Date.parse(certificate.validBefore!));

        const attrs = [
            { name: 'commonName', value: certificate.commonName },
            { name: 'organizationName', value: certificate.organizationName },
        ];
        cert.setSubject(attrs);
        cert.setIssuer(attrs);
        cert.setExtensions([{
            name: 'basicConstraints',
            cA: true,
        }, {
            // Based on OCPP 2.0.1 Part 2 A00.FR.512, Key Usage should be used but no details defined.
            name: 'keyUsage',
            critical: true,
            keyCertSign: true,
            digitalSignature: true,
            cRLSign: true
        }]);

        cert.sign(keys.privateKey, forge.md.sha256.create());

        return [forge.pki.certificateToPem(cert), forge.pki.privateKeyToPem(keys.privateKey)];
    }

    private _decode(content: string): string {
        return Buffer.from(content, 'base64').toString('binary');
=======
    let tlsKeys: string;
    let tlsCertificateChain: string;
    let mtlsCARoots: string | undefined;
    if (certRequest.contentType === ContentType.FileId) {
      tlsKeys = (
        await this._fileAccess.getFile(certRequest.privateKeys)
      ).toString();
      tlsCertificateChain = (
        await this._fileAccess.getFile(certRequest.certificateChain)
      ).toString();
      if (
        serverConfig.mtlsCertificateAuthorityRootsFilepath &&
        certRequest.caCertificateRoots
      ) {
        mtlsCARoots = (
          await this._fileAccess.getFile(certRequest.caCertificateRoots)
        ).toString();
      }
    } else {
      tlsKeys = this._decode(certRequest.privateKeys);
      tlsCertificateChain = this._decode(certRequest.certificateChain);
      if (
        serverConfig.mtlsCertificateAuthorityRootsFilepath &&
        certRequest.caCertificateRoots
      ) {
        mtlsCARoots = this._decode(certRequest.caCertificateRoots);
      }
>>>>>>> 15f20948
    }

    this._updateCertificates(
      serverConfig,
      serverId,
      tlsKeys,
      tlsCertificateChain,
      mtlsCARoots,
    );
  }

  /**
   * Overrides superclass method to generate the URL path based on the input {@link CallAction} and the module's endpoint prefix configuration.
   *
   * @param {CallAction} input - The input {@link CallAction}.
   * @return {string} - The generated URL path.
   */
  protected _toMessagePath(input: CallAction): string {
    const endpointPrefix =
      this._module.config.modules.certificates?.endpointPrefix;
    return super._toMessagePath(input, endpointPrefix);
  }

  /**
   * Overrides superclass method to generate the URL path based on the input {@link Namespace} and the module's endpoint prefix configuration.
   *
   * @param {CallAction} input - The input {@link Namespace}.
   * @return {string} - The generated URL path.
   */
  protected _toDataPath(input: Namespace): string {
    const endpointPrefix =
      this._module.config.modules.certificates?.endpointPrefix;
    return super._toDataPath(input, endpointPrefix);
  }

  private _decode(content: string): string {
    return Buffer.from(content, 'base64').toString('binary');
  }

  private _replaceFile(
    targetFilePath: string,
    newContent: string,
    rollbackFiles: RollBackFile[],
  ): RollBackFile[] {
    // Back up old file
    fs.renameSync(targetFilePath, targetFilePath.concat('.backup'));
    rollbackFiles.push({
      oldFilePath: targetFilePath,
      newFilePath: targetFilePath.concat('.backup'),
    });

    // Write new content using target path
    fs.writeFileSync(targetFilePath, newContent);

    return rollbackFiles;
  }

  private _updateCertificates(
    serverConfig: WebsocketServerConfig,
    serverId: string,
    tlsKeys: string,
    tlsCertificateChain: string,
    mtlsCARoots?: string | undefined,
  ) {
    let rollbackFiles: RollBackFile[] = [];

    if (
      serverConfig.tlsKeysFilepath &&
      serverConfig.tlsCertificateChainFilepath
    ) {
      try {
        rollbackFiles = this._replaceFile(
          serverConfig.tlsKeysFilepath,
          tlsKeys,
          rollbackFiles,
        );
        rollbackFiles = this._replaceFile(
          serverConfig.tlsCertificateChainFilepath,
          tlsCertificateChain,
          rollbackFiles,
        );

        if (serverConfig.mtlsCertificateAuthorityRootsFilepath && mtlsCARoots) {
          rollbackFiles = this._replaceFile(
            serverConfig.mtlsCertificateAuthorityRootsFilepath,
            mtlsCARoots,
            rollbackFiles,
          );
        }

        this._networkConnection.updateCertificate(
          serverId,
          tlsKeys,
          tlsCertificateChain,
          mtlsCARoots,
        );

        this._logger.info(
          `Updated CSMS certificate for server ${serverId} successfully.`,
        );
      } catch (error) {
        this._logger.error(
          `Failed to update certificate for server ${serverId}: `,
          error,
        );

        this._logger.info('Performing rollback...');
        for (const { oldFilePath, newFilePath } of rollbackFiles) {
          fs.renameSync(newFilePath, oldFilePath);
          this._logger.info(`Rolled back ${newFilePath} to ${oldFilePath}`);
        }

        throw error;
      }
    }
  }
}

interface RollBackFile {
  oldFilePath: string;
  newFilePath: string;
}<|MERGE_RESOLUTION|>--- conflicted
+++ resolved
@@ -28,19 +28,9 @@
 import { CertificatesModule } from './module';
 import { WebsocketNetworkConnection } from '@citrineos/util';
 import {
-<<<<<<< HEAD
-    Certificate,
-    ChargerCertificateRequest,
-    ChargerCertificateSchema,
-    ContentType,
-    CsmsCertificateRequest,
-    CsmsCertificateSchema,
-    UpdateCsmsCertificateQuerySchema,
-    UpdateCsmsCertificateQueryString
-} from "@citrineos/data";
-import fs from "fs";
-import * as forge from "node-forge";
-=======
+  Certificate,
+  ChargerCertificateRequest,
+  ChargerCertificateSchema,
   ContentType,
   CsmsCertificateRequest,
   CsmsCertificateSchema,
@@ -48,7 +38,7 @@
   UpdateCsmsCertificateQueryString,
 } from '@citrineos/data';
 import fs from 'fs';
->>>>>>> 15f20948
+import * as forge from 'node-forge';
 
 /**
  * Server API for the Certificates module.
@@ -195,104 +185,6 @@
       throw new Error(`websocketServer ${serverId} is not tls or mtls server.`);
     }
 
-<<<<<<< HEAD
-    @AsDataEndpoint(Namespace.ChargerCertificate, HttpMethod.Post, undefined, ChargerCertificateSchema)
-    async installChargerCertificate(request: FastifyRequest<{ Body: ChargerCertificateRequest }>): Promise<Certificate> {
-        const certRequest = request.body as ChargerCertificateRequest;
-
-        this._logger.info(`Installing certificate on charger ${certRequest.stationId}`);
-
-        const certificateEntity = new Certificate();
-        certificateEntity.stationId = certRequest.stationId;
-        certificateEntity.serialNumber = certRequest.serialNumber ? certRequest.serialNumber: this._generateSerialNumber();
-        certificateEntity.certificateType = certRequest.certificateType;
-        certificateEntity.keyLength = certRequest.keyLength ? certRequest.keyLength : 2048;
-        certificateEntity.organizationName = certRequest.organizationName;
-        // Refer to OCPP 2.0.1 Part 2 A00.FR.511
-        certificateEntity.commonName = certRequest.commonName ? certRequest.commonName : certRequest.serialNumber;
-        if (certRequest.validBefore) {
-            certificateEntity.validBefore = certRequest.validBefore;
-        } else {
-            const defaultValidityDate: Date = new Date();
-            defaultValidityDate.setFullYear(defaultValidityDate.getFullYear() + 1);
-            certificateEntity.validBefore = defaultValidityDate.toISOString();
-        }
-
-        // Generate certificate
-        const [certificatePem, privateKeyPem] = this._generateRootCertificate(certificateEntity);
-
-        // Upload certificates to file storage
-        certificateEntity.privateKeyFileId = await this._fileAccess!.uploadFile(
-            `private_key_${certificateEntity.serialNumber}.pem`, Buffer.from(privateKeyPem),
-            certRequest.filePath);
-        certificateEntity.certificateFileId = await this._fileAccess!.uploadFile(
-            `root_certificate_${certificateEntity.serialNumber}.pem`, Buffer.from(certificatePem),
-            certRequest.filePath);
-
-        // Store certificates in db
-        await this._module.certificateRepository.createOrUpdateCertificate(certificateEntity);
-
-        // Send InstallCertificateRequest to the charger
-        const confirmation: IMessageConfirmation = await this.installCertificate(certRequest.stationId,
-            certRequest.tenantId, {
-                certificateType: certRequest.certificateType,
-                certificate: certificatePem
-            } as InstallCertificateRequest,
-            certRequest.callbackUrl)
-        if (!confirmation.success) {
-            throw new Error('Send InstallCertificateRequest failed.')
-        }
-
-        return certificateEntity;
-    }
-
-    /**
-     * Generate a serial number without leading 0s.
-     */
-    private _generateSerialNumber(): string {
-        const hexString = forge.util.bytesToHex(forge.random.getBytesSync(20));
-        return hexString.replace(/^0+/, '');
-    }
-
-    /**
-     * Generate root certificate.
-     * @param certificate: certificate entity
-     * @return generated root certificate and its private key
-     */
-    private _generateRootCertificate(certificate: Certificate): [string, string] {
-        const keys = forge.pki.rsa.generateKeyPair({bits: certificate.keyLength});
-        const cert = forge.pki.createCertificate();
-        cert.publicKey = keys.publicKey;
-        cert.serialNumber = certificate.serialNumber;
-        cert.validity.notBefore = new Date();
-        cert.validity.notAfter = new Date(Date.parse(certificate.validBefore!));
-
-        const attrs = [
-            { name: 'commonName', value: certificate.commonName },
-            { name: 'organizationName', value: certificate.organizationName },
-        ];
-        cert.setSubject(attrs);
-        cert.setIssuer(attrs);
-        cert.setExtensions([{
-            name: 'basicConstraints',
-            cA: true,
-        }, {
-            // Based on OCPP 2.0.1 Part 2 A00.FR.512, Key Usage should be used but no details defined.
-            name: 'keyUsage',
-            critical: true,
-            keyCertSign: true,
-            digitalSignature: true,
-            cRLSign: true
-        }]);
-
-        cert.sign(keys.privateKey, forge.md.sha256.create());
-
-        return [forge.pki.certificateToPem(cert), forge.pki.privateKeyToPem(keys.privateKey)];
-    }
-
-    private _decode(content: string): string {
-        return Buffer.from(content, 'base64').toString('binary');
-=======
     let tlsKeys: string;
     let tlsCertificateChain: string;
     let mtlsCARoots: string | undefined;
@@ -320,7 +212,6 @@
       ) {
         mtlsCARoots = this._decode(certRequest.caCertificateRoots);
       }
->>>>>>> 15f20948
     }
 
     this._updateCertificates(
@@ -331,6 +222,56 @@
       mtlsCARoots,
     );
   }
+
+    @AsDataEndpoint(Namespace.ChargerCertificate, HttpMethod.Post, undefined, ChargerCertificateSchema)
+    async installChargerCertificate(request: FastifyRequest<{ Body: ChargerCertificateRequest }>): Promise<Certificate> {
+        const certRequest = request.body as ChargerCertificateRequest;
+
+        this._logger.info(`Installing certificate on charger ${certRequest.stationId}`);
+
+        const certificateEntity = new Certificate();
+        certificateEntity.stationId = certRequest.stationId;
+        certificateEntity.serialNumber = certRequest.serialNumber ? certRequest.serialNumber: this._generateSerialNumber();
+        certificateEntity.certificateType = certRequest.certificateType;
+        certificateEntity.keyLength = certRequest.keyLength ? certRequest.keyLength : 2048;
+        certificateEntity.organizationName = certRequest.organizationName;
+        // Refer to OCPP 2.0.1 Part 2 A00.FR.511
+        certificateEntity.commonName = certRequest.commonName ? certRequest.commonName : certRequest.serialNumber;
+        if (certRequest.validBefore) {
+            certificateEntity.validBefore = certRequest.validBefore;
+        } else {
+            const defaultValidityDate: Date = new Date();
+            defaultValidityDate.setFullYear(defaultValidityDate.getFullYear() + 1);
+            certificateEntity.validBefore = defaultValidityDate.toISOString();
+        }
+
+        // Generate certificate
+        const [certificatePem, privateKeyPem] = this._generateRootCertificate(certificateEntity);
+
+        // Upload certificates to file storage
+        certificateEntity.privateKeyFileId = await this._fileAccess!.uploadFile(
+            `private_key_${certificateEntity.serialNumber}.pem`, Buffer.from(privateKeyPem),
+            certRequest.filePath);
+        certificateEntity.certificateFileId = await this._fileAccess!.uploadFile(
+            `root_certificate_${certificateEntity.serialNumber}.pem`, Buffer.from(certificatePem),
+            certRequest.filePath);
+
+        // Store certificates in db
+        await this._module.certificateRepository.createOrUpdateCertificate(certificateEntity);
+
+        // Send InstallCertificateRequest to the charger
+        const confirmation: IMessageConfirmation = await this.installCertificate(certRequest.stationId,
+            certRequest.tenantId, {
+                certificateType: certRequest.certificateType,
+                certificate: certificatePem
+            } as InstallCertificateRequest,
+            certRequest.callbackUrl)
+        if (!confirmation.success) {
+            throw new Error('Send InstallCertificateRequest failed.')
+        }
+
+        return certificateEntity;
+    }
 
   /**
    * Overrides superclass method to generate the URL path based on the input {@link CallAction} and the module's endpoint prefix configuration.
@@ -437,6 +378,50 @@
       }
     }
   }
+
+    /**
+     * Generate a serial number without leading 0s.
+     */
+    private _generateSerialNumber(): string {
+        const hexString = forge.util.bytesToHex(forge.random.getBytesSync(20));
+        return hexString.replace(/^0+/, '');
+    }
+
+    /**
+     * Generate root certificate.
+     * @param certificate: certificate entity
+     * @return generated root certificate and its private key
+     */
+    private _generateRootCertificate(certificate: Certificate): [string, string] {
+        const keys = forge.pki.rsa.generateKeyPair({bits: certificate.keyLength});
+        const cert = forge.pki.createCertificate();
+        cert.publicKey = keys.publicKey;
+        cert.serialNumber = certificate.serialNumber;
+        cert.validity.notBefore = new Date();
+        cert.validity.notAfter = new Date(Date.parse(certificate.validBefore!));
+
+        const attrs = [
+            { name: 'commonName', value: certificate.commonName },
+            { name: 'organizationName', value: certificate.organizationName },
+        ];
+        cert.setSubject(attrs);
+        cert.setIssuer(attrs);
+        cert.setExtensions([{
+            name: 'basicConstraints',
+            cA: true,
+        }, {
+            // Based on OCPP 2.0.1 Part 2 A00.FR.512, Key Usage should be used but no details defined.
+            name: 'keyUsage',
+            critical: true,
+            keyCertSign: true,
+            digitalSignature: true,
+            cRLSign: true
+        }]);
+
+        cert.sign(keys.privateKey, forge.md.sha256.create());
+
+        return [forge.pki.certificateToPem(cert), forge.pki.privateKeyToPem(keys.privateKey)];
+    }
 }
 
 interface RollBackFile {
