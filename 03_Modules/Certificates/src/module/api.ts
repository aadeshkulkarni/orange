--- conflicted
+++ resolved
@@ -102,12 +102,8 @@
       this._module.sendCall(
         id,
         tenantId,
-<<<<<<< HEAD
-        CallAction.CertificateSigned,
-=======
         OCPPVersion.OCPP2_0_1,
         OCPP2_0_1_CallAction.CertificateSigned,
->>>>>>> e3d309e8
         request,
         callbackUrl,
       ),
@@ -129,12 +125,8 @@
       this._module.sendCall(
         id,
         tenantId,
-<<<<<<< HEAD
-        CallAction.InstallCertificate,
-=======
         OCPPVersion.OCPP2_0_1,
         OCPP2_0_1_CallAction.InstallCertificate,
->>>>>>> e3d309e8
         request,
         callbackUrl,
       ),
@@ -156,12 +148,8 @@
       this._module.sendCall(
         id,
         tenantId,
-<<<<<<< HEAD
-        CallAction.GetInstalledCertificateIds,
-=======
         OCPPVersion.OCPP2_0_1,
         OCPP2_0_1_CallAction.GetInstalledCertificateIds,
->>>>>>> e3d309e8
         request,
         callbackUrl,
       ),
@@ -183,12 +171,8 @@
       this._module.sendCall(
         id,
         tenantId,
-<<<<<<< HEAD
-        CallAction.DeleteCertificate,
-=======
         OCPPVersion.OCPP2_0_1,
         OCPP2_0_1_CallAction.DeleteCertificate,
->>>>>>> e3d309e8
         request,
         callbackUrl,
       ),
