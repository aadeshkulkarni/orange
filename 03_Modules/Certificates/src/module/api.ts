--- conflicted
+++ resolved
@@ -48,6 +48,7 @@
   SubCA = 'SubCA',
   Leaf = 'Leaf',
 }
+
 /**
  * Server API for the Certificates module.
  */
@@ -64,10 +65,10 @@
    *
    * @param {CertificatesModule} certificatesModule - The Certificates module.
    * @param {FastifyInstance} server - The Fastify server instance.
-   * @param {Logger<ILogObj>} [logger] - The logger instance.
    * @param {IFileAccess} fileAccess - The FileAccess
    * @param {WebsocketNetworkConnection} networkConnection - The NetworkConnection
    * @param {WebsocketServerConfig[]} websocketServersConfig - Configuration for websocket servers
+   * @param {Logger<ILogObj>} [logger] - The logger instance.
    */
   constructor(
     certificatesModule: CertificatesModule,
@@ -96,26 +97,16 @@
     tenantId: string,
     request: OCPP2_0_1.CertificateSignedRequest,
     callbackUrl?: string,
-<<<<<<< HEAD
   ): Promise<IMessageConfirmation[]> {
     const results: Promise<IMessageConfirmation>[] = identifier.map((id) =>
       this._module.sendCall(
         id,
         tenantId,
-        CallAction.CertificateSigned,
+        OCPPVersion.OCPP2_0_1,
+        OCPP2_0_1_CallAction.CertificateSigned,
         request,
         callbackUrl,
       ),
-=======
-  ): Promise<IMessageConfirmation> {
-    return this._module.sendCall(
-      identifier,
-      tenantId,
-      OCPPVersion.OCPP2_0_1,
-      OCPP2_0_1_CallAction.CertificateSigned,
-      request,
-      callbackUrl,
->>>>>>> 6c5cf84b
     );
     return Promise.all(results);
   }
@@ -129,26 +120,16 @@
     tenantId: string,
     request: OCPP2_0_1.InstallCertificateRequest,
     callbackUrl?: string,
-<<<<<<< HEAD
   ): Promise<IMessageConfirmation[]> {
     const results: Promise<IMessageConfirmation>[] = identifier.map((id) =>
       this._module.sendCall(
         id,
         tenantId,
-        CallAction.InstallCertificate,
+        OCPPVersion.OCPP2_0_1,
+        OCPP2_0_1_CallAction.InstallCertificate,
         request,
         callbackUrl,
       ),
-=======
-  ): Promise<IMessageConfirmation> {
-    return this._module.sendCall(
-      identifier,
-      tenantId,
-      OCPPVersion.OCPP2_0_1,
-      OCPP2_0_1_CallAction.InstallCertificate,
-      request,
-      callbackUrl,
->>>>>>> 6c5cf84b
     );
     return Promise.all(results);
   }
@@ -162,26 +143,16 @@
     tenantId: string,
     request: OCPP2_0_1.GetInstalledCertificateIdsRequest,
     callbackUrl?: string,
-<<<<<<< HEAD
   ): Promise<IMessageConfirmation[]> {
     const results: Promise<IMessageConfirmation>[] = identifier.map((id) =>
       this._module.sendCall(
         id,
         tenantId,
-        CallAction.GetInstalledCertificateIds,
+        OCPPVersion.OCPP2_0_1,
+        OCPP2_0_1_CallAction.GetInstalledCertificateIds,
         request,
         callbackUrl,
       ),
-=======
-  ): Promise<IMessageConfirmation> {
-    return this._module.sendCall(
-      identifier,
-      tenantId,
-      OCPPVersion.OCPP2_0_1,
-      OCPP2_0_1_CallAction.GetInstalledCertificateIds,
-      request,
-      callbackUrl,
->>>>>>> 6c5cf84b
     );
     return Promise.all(results);
   }
@@ -195,26 +166,16 @@
     tenantId: string,
     request: OCPP2_0_1.DeleteCertificateRequest,
     callbackUrl?: string,
-<<<<<<< HEAD
   ): Promise<IMessageConfirmation[]> {
     const results: Promise<IMessageConfirmation>[] = identifier.map((id) =>
       this._module.sendCall(
         id,
         tenantId,
-        CallAction.DeleteCertificate,
+        OCPPVersion.OCPP2_0_1,
+        OCPP2_0_1_CallAction.DeleteCertificate,
         request,
         callbackUrl,
       ),
-=======
-  ): Promise<IMessageConfirmation> {
-    return this._module.sendCall(
-      identifier,
-      tenantId,
-      OCPPVersion.OCPP2_0_1,
-      OCPP2_0_1_CallAction.DeleteCertificate,
-      request,
-      callbackUrl,
->>>>>>> 6c5cf84b
     );
     return Promise.all(results);
   }
@@ -393,7 +354,7 @@
 
       responseBody = [leafCertificate, subCertificate, certificateFromReq];
     } else {
-      // Generate sub CA certificate and private key singed by external CA server
+      // Generate sub CA certificate and private key signed by external CA server
       // commonName should be a valid domain name
       certificateFromReq.commonName = certRequest.commonName;
       certificateFromReq.pathLen = 0;
@@ -442,11 +403,6 @@
     return responseBody;
   }
 
-  @AsDataEndpoint(Namespace.FileURL, HttpMethod.Get, undefined)
-  async getFileURL(): Promise<string> {
-    return this._fileAccess.getFileURL();
-  }
-
   @AsDataEndpoint(
     Namespace.RootCertificate,
     HttpMethod.Put,
@@ -505,7 +461,8 @@
   }
 
   /**
-   * Overrides superclass method to generate the URL path based on the input {@link CallAction} and the module's endpoint prefix configuration.
+   * Overrides superclass method to generate the URL path based on the input {@link CallAction}
+   * and the module's endpoint prefix configuration.
    *
    * @param {CallAction} input - The input {@link CallAction}.
    * @return {string} - The generated URL path.
@@ -517,9 +474,10 @@
   }
 
   /**
-   * Overrides superclass method to generate the URL path based on the input {@link Namespace} and the module's endpoint prefix configuration.
+   * Overrides superclass method to generate the URL path based on the input {@link Namespace}
+   * and the module's endpoint prefix configuration.
    *
-   * @param {CallAction} input - The input {@link Namespace}.
+   * @param {Namespace} input - The input {@link Namespace}.
    * @return {string} - The generated URL path.
    */
   protected _toDataPath(input: Namespace): string {
