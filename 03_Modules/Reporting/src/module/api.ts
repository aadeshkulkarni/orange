--- conflicted
+++ resolved
@@ -57,21 +57,13 @@
     request: OCPP2_0_1.GetBaseReportRequest,
     callbackUrl?: string,
   ): Promise<IMessageConfirmation[]> {
-<<<<<<< HEAD
-    // TODO: Consider using requestId to send NotifyReportRequests to callbackUrl
-=======
     // For each station, send the GetBaseReport call
->>>>>>> e3d309e8
     const results: Promise<IMessageConfirmation>[] = identifier.map((id) =>
       this._module.sendCall(
         id,
         tenantId,
-<<<<<<< HEAD
-        CallAction.GetBaseReport,
-=======
         OCPPVersion.OCPP2_0_1,
         OCPP2_0_1_CallAction.GetBaseReport,
->>>>>>> e3d309e8
         request,
         callbackUrl,
       ),
@@ -251,12 +243,8 @@
       this._module.sendCall(
         id,
         tenantId,
-<<<<<<< HEAD
-        CallAction.GetLog,
-=======
         OCPPVersion.OCPP2_0_1,
         OCPP2_0_1_CallAction.GetLog,
->>>>>>> e3d309e8
         request,
         callbackUrl,
       ),
@@ -278,12 +266,8 @@
       this._module.sendCall(
         id,
         tenantId,
-<<<<<<< HEAD
-        CallAction.CustomerInformation,
-=======
         OCPPVersion.OCPP2_0_1,
         OCPP2_0_1_CallAction.CustomerInformation,
->>>>>>> e3d309e8
         request,
         callbackUrl,
       ),
