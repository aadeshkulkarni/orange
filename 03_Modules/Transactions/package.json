--- conflicted
+++ resolved
@@ -9,14 +9,7 @@
   ],
   "scripts": {
     "prepublish": "npx eslint",
-<<<<<<< HEAD
-    "test": "jest --config jest.config.ts",
-    "compile": "npm run clean && tsc -p tsconfig.json",
-    "clean": "rm -rf dist/* tsconfig.tsbuildinfo",
-    "fresh": "rm -rf node_modules package-lock.json && npm run clean"
-=======
-    "test": "echo \"Error: no test specified\" && exit 1"
->>>>>>> 6586f3bd
+    "test": "jest --config jest.config.ts"
   },
   "keywords": [
     "ocpp",
