--- conflicted
+++ resolved
@@ -6,15 +6,11 @@
 import {
   AbstractModule,
   AdditionalInfoType,
-<<<<<<< HEAD
   AsHandler,
+  AttributeEnumType,
   AuthorizationStatusEnumType,
   CallAction,
-=======
-  AsHandler, AttributeEnumType,
-  AuthorizationStatusEnumType,
-  CallAction, CostUpdatedRequest,
->>>>>>> c71c304f
+  CostUpdatedRequest,
   CostUpdatedResponse,
   EventGroup,
   GetTransactionStatusResponse,
@@ -23,46 +19,32 @@
   IdTokenInfoType,
   IMessage,
   IMessageHandler,
-<<<<<<< HEAD
   IMessageSender,
+  MeasurandEnumType,
   MeterValuesRequest,
   MeterValuesResponse,
-=======
-  IMessageSender, MeasurandEnumType,
-  MeterValuesRequest,
-  MeterValuesResponse, ReadingContextEnumType, SampledValueType,
->>>>>>> c71c304f
+  ReadingContextEnumType,
+  SampledValueType,
   StatusNotificationRequest,
   StatusNotificationResponse,
   SystemConfig,
   TransactionEventEnumType,
   TransactionEventRequest,
-<<<<<<< HEAD
   TransactionEventResponse,
 } from '@citrineos/base';
 import {
   IAuthorizationRepository,
-  ITransactionEventRepository,
-  sequelize,
-} from '@citrineos/data';
-import { RabbitMqReceiver, RabbitMqSender, Timer } from '@citrineos/util';
-import deasyncPromise from 'deasync-promise';
-=======
-  TransactionEventResponse
-} from "@citrineos/base";
-import {
-  IAuthorizationRepository,
-  IDeviceModelRepository, ITariffRepository,
+  IDeviceModelRepository,
+  ITariffRepository,
   ITransactionEventRepository,
   MeterValue,
   sequelize,
   Tariff,
   Transaction,
-  VariableAttribute
-} from "@citrineos/data";
-import { RabbitMqReceiver, RabbitMqSender, Timer} from "@citrineos/util";
-import deasyncPromise from "deasync-promise";
->>>>>>> c71c304f
+  VariableAttribute,
+} from '@citrineos/data';
+import { RabbitMqReceiver, RabbitMqSender, Timer } from '@citrineos/util';
+import deasyncPromise from 'deasync-promise';
 import { ILogObj, Logger } from 'tslog';
 
 /**
@@ -87,25 +69,6 @@
   protected _deviceModelRepository: IDeviceModelRepository;
   protected _tariffRepository: ITariffRepository;
 
-<<<<<<< HEAD
-=======
-  get transactionEventRepository(): ITransactionEventRepository {
-    return this._transactionEventRepository;
-  }
-
-  get authorizeRepository(): IAuthorizationRepository {
-    return this._authorizeRepository;
-  }
-
-  get deviceModelRepository(): IDeviceModelRepository {
-    return this._deviceModelRepository;
-  }
-
-  get tariffRepository(): ITariffRepository {
-    return this._tariffRepository;
-  }
-
->>>>>>> c71c304f
   /**
    * This is the constructor function that initializes the {@link TransactionModule}.
    *
@@ -123,14 +86,9 @@
    * It is used to propagate system wide logger settings and will serve as the parent logger for any sub-component logging. If no `logger` is provided, a default {@link Logger<ILogObj>} instance is created and used.
    *
    * @param {ITransactionEventRepository} [transactionEventRepository] - An optional parameter of type {@link ITransactionEventRepository} which represents a repository for accessing and manipulating authorization data.
-<<<<<<< HEAD
-   * If no `transactionEventRepository` is provided, a default {@link sequelize.TransactionEventRepository} instance is created and used.
-   *
-=======
    * If no `transactionEventRepository` is provided, a default {@link sequelize:transactionEventRepository} instance
    * is created and used.
-   * 
->>>>>>> c71c304f
+   *
    * @param {IAuthorizationRepository} [authorizeRepository] - An optional parameter of type {@link IAuthorizationRepository} which represents a repository for accessing and manipulating variable data.
    * If no `authorizeRepository` is provided, a default {@link sequelize:authorizeRepository} instance is
    * created and used.
@@ -152,11 +110,8 @@
     logger?: Logger<ILogObj>,
     transactionEventRepository?: ITransactionEventRepository,
     authorizeRepository?: IAuthorizationRepository,
-<<<<<<< HEAD
-=======
     deviceModelRepository?: IDeviceModelRepository,
-    tariffRepository?: ITariffRepository
->>>>>>> c71c304f
+    tariffRepository?: ITariffRepository,
   ) {
     super(
       config,
@@ -176,22 +131,21 @@
       );
     }
 
-<<<<<<< HEAD
     this._transactionEventRepository =
       transactionEventRepository ||
       new sequelize.TransactionEventRepository(config, logger);
     this._authorizeRepository =
       authorizeRepository ||
       new sequelize.AuthorizationRepository(config, logger);
-=======
-    this._transactionEventRepository = transactionEventRepository || new sequelize.TransactionEventRepository(config, logger);
-    this._authorizeRepository = authorizeRepository || new sequelize.AuthorizationRepository(config, logger);
-    this._deviceModelRepository = deviceModelRepository || new sequelize.DeviceModelRepository(config, logger);
-    this._tariffRepository = tariffRepository || new sequelize.TariffRepository(config, logger);
-
-    this._sendCostUpdatedOnMeterValue = config.modules.transactions.sendCostUpdatedOnMeterValue;
+    this._deviceModelRepository =
+      deviceModelRepository ||
+      new sequelize.DeviceModelRepository(config, logger);
+    this._tariffRepository =
+      tariffRepository || new sequelize.TariffRepository(config, logger);
+
+    this._sendCostUpdatedOnMeterValue =
+      config.modules.transactions.sendCostUpdatedOnMeterValue;
     this._costUpdatedInterval = config.modules.transactions.costUpdatedInterval;
->>>>>>> c71c304f
 
     this._logger.info(`Initialized in ${timer.end()}ms...`);
   }
@@ -202,6 +156,14 @@
 
   get authorizeRepository(): IAuthorizationRepository {
     return this._authorizeRepository;
+  }
+
+  get deviceModelRepository(): IDeviceModelRepository {
+    return this._deviceModelRepository;
+  }
+
+  get tariffRepository(): ITariffRepository {
+    return this._tariffRepository;
   }
 
   /**
@@ -213,19 +175,13 @@
     message: IMessage<TransactionEventRequest>,
     props?: HandlerProperties,
   ): Promise<void> {
-<<<<<<< HEAD
     this._logger.debug('Transaction event received:', message, props);
+    const stationId: string = message.context.stationId;
 
     await this._transactionEventRepository.createOrUpdateTransactionByTransactionEventAndStationId(
       message.payload,
-      message.context.stationId,
+      stationId,
     );
-=======
-    this._logger.debug("Transaction event received:", message, props);
-    const stationId: string = message.context.stationId;
-
-    await this._transactionEventRepository.createOrUpdateTransactionByTransactionEventAndStationId(message.payload, stationId);
->>>>>>> c71c304f
 
     const transactionEvent = message.payload;
     const transactionId = transactionEvent.transactionInfo.transactionId;
@@ -292,59 +248,35 @@
                 response.idTokenInfo = idTokenInfo;
               }
             } else {
-<<<<<<< HEAD
               // Assumed to always be valid without IdTokenInfo
               response.idTokenInfo = {
                 status: AuthorizationStatusEnumType.Accepted,
-=======
-              // IdTokenInfo.status is one of Blocked, Expired, Invalid, NoCredit
-              // N.B. Other non-Accepted statuses should not be allowed to be stored.
-              response.idTokenInfo = idTokenInfo;
-            }
-          } else {
-            // Assumed to always be valid without IdTokenInfo
-            response.idTokenInfo = {
-              status: AuthorizationStatusEnumType.Accepted
-              // TODO determine how/if to set personalMessage
-            };
-          }
-        }
-        return response;
-      }).then(transactionEventResponse => {
-        if (transactionEvent.eventType == TransactionEventEnumType.Started && transactionEventResponse
-            && transactionEventResponse.idTokenInfo?.status == AuthorizationStatusEnumType.Accepted && transactionEvent.idToken) {
-
-          if(this._costUpdatedInterval) {
-            this._updateCost(stationId, transactionId, this._costUpdatedInterval, message.context.tenantId)
-          }
-
-          // Check for ConcurrentTx
-          return this._transactionEventRepository.readAllActiveTransactionsByIdToken(transactionEvent.idToken).then(activeTransactions => {
-            // Transaction in this TransactionEventRequest has already been saved, so there should only be 1 active transaction for idToken
-            if (activeTransactions.length > 1) {
-              const groupIdToken = transactionEventResponse.idTokenInfo?.groupIdToken;
-              transactionEventResponse.idTokenInfo = {
-                status: AuthorizationStatusEnumType.ConcurrentTx,
-                groupIdToken: groupIdToken
->>>>>>> c71c304f
                 // TODO determine how/if to set personalMessage
               };
             }
-<<<<<<< HEAD
           }
           return response;
         })
         .then((transactionEventResponse) => {
           if (
-            transactionEvent.eventType === TransactionEventEnumType.Started &&
+            transactionEvent.eventType == TransactionEventEnumType.Started &&
             transactionEventResponse &&
-            transactionEventResponse.idTokenInfo?.status ===
+            transactionEventResponse.idTokenInfo?.status ==
               AuthorizationStatusEnumType.Accepted &&
             transactionEvent.idToken
           ) {
+            if (this._costUpdatedInterval) {
+              this._updateCost(
+                stationId,
+                transactionId,
+                this._costUpdatedInterval,
+                message.context.tenantId,
+              );
+            }
+
             // Check for ConcurrentTx
             return this._transactionEventRepository
-              .readAllActiveTransactionByIdToken(transactionEvent.idToken)
+              .readAllActiveTransactionsByIdToken(transactionEvent.idToken)
               .then((activeTransactions) => {
                 // Transaction in this TransactionEventRequest has already been saved, so there should only be 1 active transaction for idToken
                 if (activeTransactions.length > 1) {
@@ -365,72 +297,76 @@
           this.sendCallResultWithMessage(
             message,
             transactionEventResponse,
-          ).then((messageConfirmation) =>
+          ).then((messageConfirmation) => {
             this._logger.debug(
               'Transaction response sent: ',
               messageConfirmation,
-            ),
-          );
+            );
+          });
         });
-=======
-            return transactionEventResponse;
-          });
-        }
-        return transactionEventResponse;
-      }).then(transactionEventResponse => {
-        this.sendCallResultWithMessage(message, transactionEventResponse)
-            .then(messageConfirmation => {
-              this._logger.debug("Transaction response sent: ", messageConfirmation)
-            });
-      });
->>>>>>> c71c304f
     } else {
       const response: TransactionEventResponse = {
         // TODO determine how to set chargingPriority and updatedPersonalMessage for anonymous users
       };
-<<<<<<< HEAD
+
+      const transaction: Transaction | undefined =
+        await this._transactionEventRepository.readTransactionByStationIdAndTransactionId(
+          stationId,
+          transactionId,
+        );
+
+      if (message.payload.eventType == TransactionEventEnumType.Updated) {
+        // I02 - Show EV Driver Running Total Cost During Charging
+        if (
+          transaction &&
+          transaction.isActive &&
+          this._sendCostUpdatedOnMeterValue
+        ) {
+          response.totalCost = await this._calculateTotalCost(
+            stationId,
+            transaction.id,
+          );
+        }
+
+        // I06 - Update Tariff Information During Transaction
+        const tariffAvailableAttributes: VariableAttribute[] =
+          await this._deviceModelRepository.readAllByQuery({
+            stationId: stationId,
+            component_name: 'TariffCostCtrlr',
+            variable_instance: 'Tariff',
+            variable_name: 'Available',
+            type: AttributeEnumType.Actual,
+          });
+        const supportTariff: boolean =
+          tariffAvailableAttributes.length !== 0 &&
+          Boolean(tariffAvailableAttributes[0].value);
+
+        if (supportTariff && transaction && transaction.isActive) {
+          this._logger.debug(
+            `Checking if updated tariff information is available for traction ${transaction.transactionId}`,
+          );
+          // TODO: checks if there is updated tariff information available and set it in the PersonalMessage field.
+        }
+      }
+
+      if (
+        message.payload.eventType == TransactionEventEnumType.Ended &&
+        transaction
+      ) {
+        response.totalCost = await this._calculateTotalCost(
+          stationId,
+          transaction.id,
+        );
+      }
+
       this.sendCallResultWithMessage(message, response).then(
-        (messageConfirmation) =>
+        (messageConfirmation) => {
           this._logger.debug(
             'Transaction response sent: ',
             messageConfirmation,
-          ),
+          );
+        },
       );
-=======
-
-      const transaction: Transaction | undefined = await this._transactionEventRepository.readTransactionByStationIdAndTransactionId(stationId, transactionId);
-
-      if (message.payload.eventType == TransactionEventEnumType.Updated) {
-        // I02 - Show EV Driver Running Total Cost During Charging
-        if (transaction && transaction.isActive && this._sendCostUpdatedOnMeterValue) {
-          response.totalCost = await this._calculateTotalCost(stationId, transaction.id);
-        }
-
-        // I06 - Update Tariff Information During Transaction
-        const tariffAvailableAttributes: VariableAttribute[] = await this._deviceModelRepository.readAllByQuery({
-          stationId: stationId,
-          component_name: 'TariffCostCtrlr',
-          variable_instance: 'Tariff',
-          variable_name: 'Available',
-          type: AttributeEnumType.Actual
-        });
-        const supportTariff: boolean = tariffAvailableAttributes.length !== 0 && Boolean(tariffAvailableAttributes[0].value);
-
-        if (supportTariff && transaction && transaction.isActive) {
-          this._logger.debug(`Checking if updated tariff information is available for traction ${transaction.transactionId}`);
-          // TODO: checks if there is updated tariff information available and set it in the PersonalMessage field.
-        }
-      }
-
-      if (message.payload.eventType == TransactionEventEnumType.Ended && transaction) {
-        response.totalCost = await this._calculateTotalCost(stationId, transaction.id);
-      }
-
-        this.sendCallResultWithMessage(message, response)
-          .then(messageConfirmation => {
-            this._logger.debug("Transaction response sent: ", messageConfirmation)
-          });
->>>>>>> c71c304f
     }
   }
 
@@ -449,14 +385,12 @@
     const response: MeterValuesResponse = {
       // TODO determine how to set chargingPriority and updatedPersonalMessage for anonymous users
     };
-<<<<<<< HEAD
-    this.sendCallResultWithMessage(message, response);
-=======
-
-    this.sendCallResultWithMessage(message, response).then(messageConfirmation => {
-      this._logger.debug("MeterValues response sent: ", messageConfirmation)
-    })
->>>>>>> c71c304f
+
+    this.sendCallResultWithMessage(message, response).then(
+      (messageConfirmation) => {
+        this._logger.debug('MeterValues response sent: ', messageConfirmation);
+      },
+    );
   }
 
   @AsHandler(CallAction.StatusNotification)
@@ -469,20 +403,14 @@
     // Create response
     const response: StatusNotificationResponse = {};
 
-<<<<<<< HEAD
     this.sendCallResultWithMessage(message, response).then(
-      (messageConfirmation) =>
+      (messageConfirmation) => {
         this._logger.debug(
           'StatusNotification response sent: ',
           messageConfirmation,
-        ),
+        );
+      },
     );
-=======
-    this.sendCallResultWithMessage(message, response)
-        .then(messageConfirmation => {
-          this._logger.debug("StatusNotification response sent: ", messageConfirmation)
-        });
->>>>>>> c71c304f
   }
 
   /**
@@ -516,20 +444,31 @@
    * @return {number} rounded cost
    */
   private _roundCost(cost: number): number {
-    return Math.floor(cost * 100) / 100
-  }
-
-  private async _calculateTotalCost(stationId: string, transactionDbId: number): Promise<number> {
+    return Math.floor(cost * 100) / 100;
+  }
+
+  private async _calculateTotalCost(
+    stationId: string,
+    transactionDbId: number,
+  ): Promise<number> {
     // TODO: This is a temp workaround. We need to refactor the calculation of totalCost when tariff
     //  implementation is finalized
     let totalCost: number = 0;
 
-    const tariff: Tariff | null = await this._tariffRepository.findByStationId(stationId);
+    const tariff: Tariff | null =
+      await this._tariffRepository.findByStationId(stationId);
     if (tariff) {
       this._logger.debug(`Tariff ${tariff.id} found for station ${stationId}`);
-      const totalKwh = this._getTotalKwh(await this._transactionEventRepository.readAllMeterValuesByTransactionDataBaseId(transactionDbId));
+      const totalKwh = this._getTotalKwh(
+        await this._transactionEventRepository.readAllMeterValuesByTransactionDataBaseId(
+          transactionDbId,
+        ),
+      );
       this._logger.debug(`TotalKwh: ${totalKwh}`);
-      await Transaction.update({totalKwh: totalKwh}, {where: {id: transactionDbId}, returning: false});
+      await Transaction.update(
+        { totalKwh: totalKwh },
+        { where: { id: transactionDbId }, returning: false },
+      );
       totalCost = this._roundCost(totalKwh * tariff.price);
     } else {
       this._logger.error(`Tariff not found for station ${stationId}`);
@@ -545,24 +484,48 @@
    * @return {number} total Kwh based on the overall values (i.e., without phase) in the simpledValues.
    */
   private _getTotalKwh(meterValues: MeterValue[]): number {
-    const contexts: ReadingContextEnumType[] = [ReadingContextEnumType.Transaction_Begin, ReadingContextEnumType.Sample_Periodic, ReadingContextEnumType.Transaction_End];
+    const contexts: ReadingContextEnumType[] = [
+      ReadingContextEnumType.Transaction_Begin,
+      ReadingContextEnumType.Sample_Periodic,
+      ReadingContextEnumType.Transaction_End,
+    ];
 
     let valuesMap = new Map();
 
-    meterValues.filter(meterValue => meterValue.sampledValue[0].context && contexts.indexOf(meterValue.sampledValue[0].context) !== -1).forEach(
-        meterValue => {
-          const sampledValues = meterValue.sampledValue as SampledValueType[];
-          const overallValue = sampledValues.find(sampledValue => sampledValue.phase === undefined && sampledValue.measurand == MeasurandEnumType.Energy_Active_Import_Register);
-          if (overallValue && overallValue.unitOfMeasure?.unit?.toUpperCase() === 'KWH') {
-            valuesMap.set(Date.parse(meterValue.timestamp), overallValue.value)
-          } else if (overallValue && overallValue.unitOfMeasure?.unit?.toUpperCase() === 'WH') {
-            valuesMap.set(Date.parse(meterValue.timestamp), overallValue.value / 1000)
-          }
+    meterValues
+      .filter(
+        (meterValue) =>
+          meterValue.sampledValue[0].context &&
+          contexts.indexOf(meterValue.sampledValue[0].context) !== -1,
+      )
+      .forEach((meterValue) => {
+        const sampledValues = meterValue.sampledValue as SampledValueType[];
+        const overallValue = sampledValues.find(
+          (sampledValue) =>
+            sampledValue.phase === undefined &&
+            sampledValue.measurand ==
+              MeasurandEnumType.Energy_Active_Import_Register,
+        );
+        if (
+          overallValue &&
+          overallValue.unitOfMeasure?.unit?.toUpperCase() === 'KWH'
+        ) {
+          valuesMap.set(Date.parse(meterValue.timestamp), overallValue.value);
+        } else if (
+          overallValue &&
+          overallValue.unitOfMeasure?.unit?.toUpperCase() === 'WH'
+        ) {
+          valuesMap.set(
+            Date.parse(meterValue.timestamp),
+            overallValue.value / 1000,
+          );
         }
+      });
+
+    // sort the map based on timestamps
+    valuesMap = new Map(
+      [...valuesMap.entries()].sort((v1, v2) => v1[0] - v2[0]),
     );
-
-    // sort the map based on timestamps
-    valuesMap = new Map([...valuesMap.entries()].sort((v1, v2) => v1[0] - v2[0]));
     const sortedValues = Array.from(valuesMap.values());
 
     let totalKwh: number = 0;
@@ -582,17 +545,28 @@
    * @param {string} tenantId - The identifier of the tenant.
    * @return {void} This function does not return anything.
    */
-  private _updateCost(stationId: string, transactionId: string, costUpdatedInterval: number, tenantId: string): void {
+  private _updateCost(
+    stationId: string,
+    transactionId: string,
+    costUpdatedInterval: number,
+    tenantId: string,
+  ): void {
     setInterval(async () => {
-      const transaction: Transaction | undefined = await this._transactionEventRepository.readTransactionByStationIdAndTransactionId(stationId, transactionId);
+      const transaction: Transaction | undefined =
+        await this._transactionEventRepository.readTransactionByStationIdAndTransactionId(
+          stationId,
+          transactionId,
+        );
       if (transaction && transaction.isActive) {
         const cost = await this._calculateTotalCost(stationId, transaction.id);
         this.sendCall(stationId, tenantId, CallAction.CostUpdated, {
           totalCost: cost,
-          transactionId: transaction.transactionId
+          transactionId: transaction.transactionId,
         } as CostUpdatedRequest).then(() => {
-          this._logger.info(`Sent costUpdated for ${transaction.transactionId} with totalCost ${cost}`,);
-        })
+          this._logger.info(
+            `Sent costUpdated for ${transaction.transactionId} with totalCost ${cost}`,
+          );
+        });
       }
     }, costUpdatedInterval * 1000);
   }
