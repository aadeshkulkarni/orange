// Copyright (c) 2023 S44, LLC
// Copyright Contributors to the CitrineOS Project
//
// SPDX-License-Identifier: Apache 2.0

import {
  AbstractModule,
  AsHandler,
  AttributeEnumType,
  AuthorizationStatusEnumType,
  CallAction,
  CostUpdatedRequest,
  CostUpdatedResponse,
  CrudRepository,
  ErrorCode,
  EventGroup,
  GetTransactionStatusResponse,
  HandlerProperties,
  ICache,
<<<<<<< HEAD
  IdTokenInfoType,
  IdTokenType,
  IFileAccess,
=======
>>>>>>> f3e8daab
  IMessage,
  IMessageHandler,
  IMessageSender,
  MeterValuesRequest,
  MeterValuesResponse,
  MeterValueUtils,
  OcppError,
  ReportDataType,
  StatusNotificationRequest,
  StatusNotificationResponse,
  SystemConfig,
  TransactionEventEnumType,
  TransactionEventRequest,
  TransactionEventResponse,
} from '@citrineos/base';
import {
  Component,
  Evse,
  IAuthorizationRepository,
  IDeviceModelRepository,
  ILocationRepository,
  ITariffRepository,
  ITransactionEventRepository,
  sequelize,
  SequelizeRepository,
  Tariff,
  Transaction,
  Variable,
  VariableAttribute,
} from '@citrineos/data';
import {
  IAuthorizer,
  RabbitMqReceiver,
  RabbitMqSender,
  SignedMeterValuesUtil,
  Timer,
} from '@citrineos/util';
import deasyncPromise from 'deasync-promise';
import { ILogObj, Logger } from 'tslog';
import { TransactionService } from './TransactionService';

/**
 * Component that handles transaction related messages.
 */
export class TransactionsModule extends AbstractModule {
  protected _requests: CallAction[] = [
    CallAction.MeterValues,
    CallAction.StatusNotification,
    CallAction.TransactionEvent,
  ];
  protected _responses: CallAction[] = [
    CallAction.CostUpdated,
    CallAction.GetTransactionStatus,
  ];

  protected _transactionEventRepository: ITransactionEventRepository;
  protected _authorizeRepository: IAuthorizationRepository;
  protected _deviceModelRepository: IDeviceModelRepository;
  protected _componentRepository: CrudRepository<Component>;
  protected _locationRepository: ILocationRepository;
  protected _tariffRepository: ITariffRepository;
<<<<<<< HEAD
  protected _fileAccess: IFileAccess;
=======
  protected _transactionService: TransactionService;
>>>>>>> f3e8daab

  private readonly _authorizers: IAuthorizer[];

  private readonly _signedMeterValuesUtil: SignedMeterValuesUtil;

  private readonly _sendCostUpdatedOnMeterValue: boolean | undefined;
  private readonly _costUpdatedInterval: number | undefined;

  /**
   * This is the constructor function that initializes the {@link TransactionsModule}.
   *
   * @param {SystemConfig} config - The `config` contains configuration settings for the module.
   *
   * @param {ICache} [cache] - The cache instance which is shared among the modules & Central System to pass information such as blacklisted actions or boot status.
   *
   * @param {IFileAccess} [fileAccess] - The `fileAccess` allows access to the configured file storage.
   *
   * @param {IMessageSender} [sender] - The `sender` parameter is an optional parameter that represents an instance of the {@link IMessageSender} interface.
   * It is used to send messages from the central system to external systems or devices. If no `sender` is provided, a default {@link RabbitMqSender} instance is created and used.
   *
   * @param {IMessageHandler} [handler] - The `handler` parameter is an optional parameter that represents an instance of the {@link IMessageHandler} interface.
   * It is used to handle incoming messages and dispatch them to the appropriate methods or functions. If no `handler` is provided, a default {@link RabbitMqReceiver} instance is created and used.
   *
   * @param {Logger<ILogObj>} [logger] - The `logger` parameter is an optional parameter that represents an instance of {@link Logger<ILogObj>}.
   * It is used to propagate system-wide logger settings and will serve as the parent logger for any sub-component logging. If no `logger` is provided, a default {@link Logger<ILogObj>} instance is created and used.
   *
   * @param {ITransactionEventRepository} [transactionEventRepository] - An optional parameter of type {@link ITransactionEventRepository} which represents a repository for accessing and manipulating transaction event data.
   * If no `transactionEventRepository` is provided, a default {@link sequelize:transactionEventRepository} instance
   * is created and used.
   *
   * @param {IAuthorizationRepository} [authorizeRepository] - An optional parameter of type {@link IAuthorizationRepository} which represents a repository for accessing and manipulating authorization data.
   * If no `authorizeRepository` is provided, a default {@link sequelize:authorizeRepository} instance is
   * created and used.
   *
   * @param {IDeviceModelRepository} [deviceModelRepository] - An optional parameter of type {@link IDeviceModelRepository} which represents a repository for accessing and manipulating variable attribute data.
   * If no `deviceModelRepository` is provided, a default {@link sequelize:deviceModelRepository} instance is
   * created and used.
   *
   * @param {CrudRepository<Component>} [componentRepository] - An optional parameter of type {@link CrudRepository<Component>} which represents a repository for accessing and manipulating component data.
   * If no `componentRepository` is provided, a default {@link sequelize:componentRepository} instance is
   * created and used.
   *
   * @param {ILocationRepository} [locationRepository] - An optional parameter of type {@link ILocationRepository} which represents a repository for accessing and manipulating location and charging station data.
   * If no `locationRepository` is provided, a default {@link sequelize:locationRepository} instance is
   * created and used.
   *
   * @param {CrudRepository<Component>} [componentRepository] - An optional parameter of type {@link CrudRepository<Component>} which represents a repository for accessing and manipulating component data.
   * If no `componentRepository` is provided, a default {@link sequelize:componentRepository} instance is
   * created and used.
   *
   * @param {ILocationRepository} [locationRepository] - An optional parameter of type {@link ILocationRepository} which represents a repository for accessing and manipulating location and charging station data.
   * If no `locationRepository` is provided, a default {@link sequelize:locationRepository} instance is
   * created and used.
   *
   * @param {ITariffRepository} [tariffRepository] - An optional parameter of type {@link ITariffRepository} which
   * represents a repository for accessing and manipulating tariff data.
   * If no `tariffRepository` is provided, a default {@link sequelize:tariffRepository} instance is
   * created and used.
   *
   * @param {IAuthorizer[]} [authorizers] - An optional parameter of type {@link IAuthorizer[]} which represents
   * a list of authorizers that can be used to authorize requests.
   */
  constructor(
    config: SystemConfig,
    cache: ICache,
    fileAccess: IFileAccess,
    sender?: IMessageSender,
    handler?: IMessageHandler,
    logger?: Logger<ILogObj>,
    transactionEventRepository?: ITransactionEventRepository,
    authorizeRepository?: IAuthorizationRepository,
    deviceModelRepository?: IDeviceModelRepository,
    componentRepository?: CrudRepository<Component>,
    locationRepository?: ILocationRepository,
    tariffRepository?: ITariffRepository,
    authorizers?: IAuthorizer[],
  ) {
    super(
      config,
      cache,
      handler || new RabbitMqReceiver(config, logger),
      sender || new RabbitMqSender(config, logger),
      EventGroup.Transactions,
      logger,
    );

    const timer = new Timer();
    this._logger.info('Initializing...');

    if (!deasyncPromise(this._initHandler(this._requests, this._responses))) {
      throw new Error(
        'Could not initialize module due to failure in handler initialization.',
      );
    }

    this._fileAccess = fileAccess;

    this._transactionEventRepository =
      transactionEventRepository ||
      new sequelize.SequelizeTransactionEventRepository(config, logger);
    this._authorizeRepository =
      authorizeRepository ||
      new sequelize.SequelizeAuthorizationRepository(config, logger);
    this._deviceModelRepository =
      deviceModelRepository ||
      new sequelize.SequelizeDeviceModelRepository(config, logger);
    this._componentRepository =
      componentRepository ||
      new SequelizeRepository<Component>(config, Component.MODEL_NAME, logger);
    this._locationRepository =
      locationRepository ||
      new sequelize.SequelizeLocationRepository(config, logger);
    this._tariffRepository =
      tariffRepository ||
      new sequelize.SequelizeTariffRepository(config, logger);

    this._authorizers = authorizers || [];

    this._signedMeterValuesUtil = new SignedMeterValuesUtil(
      fileAccess,
      config,
      this._logger,
      this._deviceModelRepository,
    );

    this._sendCostUpdatedOnMeterValue =
      config.modules.transactions.sendCostUpdatedOnMeterValue;
    this._costUpdatedInterval = config.modules.transactions.costUpdatedInterval;

    this._transactionService = new TransactionService(
      this._transactionEventRepository,
      this._authorizeRepository,
      this._authorizers,
      this._logger,
    );

    this._logger.info(`Initialized in ${timer.end()}ms...`);
  }

  get transactionEventRepository(): ITransactionEventRepository {
    return this._transactionEventRepository;
  }

  get authorizeRepository(): IAuthorizationRepository {
    return this._authorizeRepository;
  }

  get deviceModelRepository(): IDeviceModelRepository {
    return this._deviceModelRepository;
  }

  get tariffRepository(): ITariffRepository {
    return this._tariffRepository;
  }

  /**
   * Handle requests
   */

  @AsHandler(CallAction.TransactionEvent)
  protected async _handleTransactionEvent(
    message: IMessage<TransactionEventRequest>,
    props?: HandlerProperties,
  ): Promise<void> {
    this._logger.debug('Transaction event received:', message, props);
    const stationId: string = message.context.stationId;

    await this._transactionEventRepository.createOrUpdateTransactionByTransactionEventAndStationId(
      message.payload,
      stationId,
    );

    const transactionEvent = message.payload;
    const transactionId = transactionEvent.transactionInfo.transactionId;
    if (transactionEvent.idToken) {
      const response = await this._transactionService.authorizeIdToken(
        transactionEvent,
        message.context,
      );
      this.sendCallResultWithMessage(message, response).then(
        (messageConfirmation) => {
          this._logger.debug(
            'Transaction response sent: ',
            messageConfirmation,
          );
        },
      );
      // If the transaction is accepted and interval is set, start the cost update
      if (
        transactionEvent.eventType === TransactionEventEnumType.Started &&
        response.idTokenInfo?.status === AuthorizationStatusEnumType.Accepted &&
        this._costUpdatedInterval
      ) {
        this._updateCost(
          stationId,
          transactionId,
          this._costUpdatedInterval,
          message.context.tenantId,
        );
      }
    } else {
      const response: TransactionEventResponse = {
        // TODO determine how to set chargingPriority and updatedPersonalMessage for anonymous users
      };

      const transaction: Transaction | undefined =
        await this._transactionEventRepository.readTransactionByStationIdAndTransactionId(
          stationId,
          transactionId,
        );

      if (message.payload.eventType === TransactionEventEnumType.Updated) {
        // I02 - Show EV Driver Running Total Cost During Charging
        if (
          transaction &&
          transaction.isActive &&
          this._sendCostUpdatedOnMeterValue
        ) {
          response.totalCost = await this._calculateTotalCost(
            stationId,
            transaction.id,
            transaction.totalKwh,
          );
        }

        // I06 - Update Tariff Information During Transaction
        const tariffAvailableAttributes: VariableAttribute[] =
          await this._deviceModelRepository.readAllByQuerystring({
            stationId: stationId,
            component_name: 'TariffCostCtrlr',
            variable_instance: 'Tariff',
            variable_name: 'Available',
            type: AttributeEnumType.Actual,
          });
        const supportTariff: boolean =
          tariffAvailableAttributes.length !== 0 &&
          Boolean(tariffAvailableAttributes[0].value);

        if (supportTariff && transaction && transaction.isActive) {
          this._logger.debug(
            `Checking if updated tariff information is available for traction ${transaction.transactionId}`,
          );
          // TODO: checks if there is updated tariff information available and set it in the PersonalMessage field.
        }
      }

      if (
        message.payload.eventType === TransactionEventEnumType.Ended &&
        transaction
      ) {
        response.totalCost = await this._calculateTotalCost(
          stationId,
          transaction.id,
          transaction.totalKwh,
        );
      }

      if (transactionEvent.meterValue) {
        const anyInvalidMeterValues =
          await this._signedMeterValuesUtil.validateMeterValues(
            stationId,
            transactionEvent.meterValue,
          );

        if (anyInvalidMeterValues) {
          this._logger.warn(
            'One or more MeterValues in this TransactionEvent have an invalid signature.',
          );
        }
      }

      this.sendCallResultWithMessage(message, response).then(
        (messageConfirmation) => {
          this._logger.debug(
            'Transaction response sent: ',
            messageConfirmation,
          );
        },
      );
    }
  }

  @AsHandler(CallAction.MeterValues)
  protected async _handleMeterValues(
    message: IMessage<MeterValuesRequest>,
    props?: HandlerProperties,
  ): Promise<void> {
    this._logger.debug('MeterValues received:', message, props);

    // TODO: Meter values can be triggered. Ideally, it should be sent to the callbackUrl from the message api that sent the trigger message
    // TODO: If sendCostUpdatedOnMeterValue is true, meterValues handler triggers cost update
    //  when it is added into a transaction

    const meterValues = message.payload.meterValue;
    const stationId = message.context.stationId;

    await Promise.all(
      meterValues.map((meterValue) =>
        this.transactionEventRepository.createMeterValue(meterValue),
      ),
    );

    const anyInvalidMeterValues =
      await this._signedMeterValuesUtil.validateMeterValues(
        stationId,
        meterValues,
      );

    if (anyInvalidMeterValues) {
      throw new OcppError(
        message.context.correlationId,
        ErrorCode.SecurityError,
        'One or more MeterValues have an invalid signature.',
      );
    }

    const response: MeterValuesResponse = {
      // TODO determine how to set chargingPriority and updatedPersonalMessage for anonymous users
    };

    this.sendCallResultWithMessage(message, response).then(
      (messageConfirmation) => {
        this._logger.debug('MeterValues response sent: ', messageConfirmation);
      },
    );
  }

  @AsHandler(CallAction.StatusNotification)
  protected async _handleStatusNotification(
    message: IMessage<StatusNotificationRequest>,
    props?: HandlerProperties,
  ): Promise<void> {
    this._logger.debug('StatusNotification received:', message, props);

    const stationId = message.context.stationId;
    const statusNotificationRequest = message.payload;

    const chargingStation =
      await this._locationRepository.readChargingStationByStationId(stationId);
    if (chargingStation) {
      await this._locationRepository.addStatusNotificationToChargingStation(
        stationId,
        statusNotificationRequest,
      );
    } else {
      this._logger.warn(
        `Charging station ${stationId} not found. Status notification cannot be associated with a charging station.`,
      );
    }

    const component = await this._componentRepository.readOnlyOneByQuery({
      where: {
        name: 'Connector',
      },
      include: [
        {
          model: Evse,
          where: {
            id: statusNotificationRequest.evseId,
            connectorId: statusNotificationRequest.connectorId,
          },
        },
        {
          model: Variable,
          where: {
            name: 'AvailabilityState',
          },
        },
      ],
    });
    const variable = component?.variables?.[0];
    if (!component || !variable) {
      this._logger.warn(
        'Missing component or variable for status notification. Status notification cannot be assigned to device model.',
      );
    } else {
      const reportDataType: ReportDataType = {
        component: component,
        variable: variable,
        variableAttribute: [
          {
            value: statusNotificationRequest.connectorStatus,
          },
        ],
      };
      await this._deviceModelRepository.createOrUpdateDeviceModelByStationId(
        reportDataType,
        stationId,
        statusNotificationRequest.timestamp,
      );
    }

    // Create response
    const response: StatusNotificationResponse = {};
    this.sendCallResultWithMessage(message, response).then(
      (messageConfirmation) => {
        this._logger.debug(
          'StatusNotification response sent: ',
          messageConfirmation,
        );
      },
    );
  }

  /**
   * Handle responses
   */

  @AsHandler(CallAction.CostUpdated)
  protected _handleCostUpdated(
    message: IMessage<CostUpdatedResponse>,
    props?: HandlerProperties,
  ): void {
    this._logger.debug('CostUpdated response received:', message, props);
  }

  @AsHandler(CallAction.GetTransactionStatus)
  protected _handleGetTransactionStatus(
    message: IMessage<GetTransactionStatusResponse>,
    props?: HandlerProperties,
  ): void {
    this._logger.debug(
      'GetTransactionStatus response received:',
      message,
      props,
    );
  }

  /**
   * Round floor the given cost to 2 decimal places, e.g., given 1.2378, return 1.23
   *
   * @param {number} cost - cost
   * @return {number} rounded cost
   */
  private _roundCost(cost: number): number {
    return Math.floor(cost * 100) / 100;
  }

  private async _calculateTotalCost(
    stationId: string,
    transactionDbId: number,
    totalKwh?: number,
  ): Promise<number> {
    // TODO: This is a temp workaround. We need to refactor the calculation of totalCost when tariff
    //  implementation is finalized
    let totalCost = 0;

    const tariff: Tariff | undefined =
      await this._tariffRepository.findByStationId(stationId);
    if (tariff) {
      this._logger.debug(`Tariff ${tariff.id} found for station ${stationId}`);
      if (!totalKwh) {
        totalKwh = MeterValueUtils.getTotalKwh(
          await this._transactionEventRepository.readAllMeterValuesByTransactionDataBaseId(
            transactionDbId,
          ),
        );

        await Transaction.update(
          { totalKwh: totalKwh },
          { where: { id: transactionDbId }, returning: false },
        );
      }

      this._logger.debug(`TotalKwh: ${totalKwh}`);
      totalCost = this._roundCost(totalKwh * tariff.pricePerKwh);
    } else {
      this._logger.error(`Tariff not found for station ${stationId}`);
    }

    return totalCost;
  }

  /**
   * Internal method to execute a costUpdated request for an ongoing transaction repeatedly based on the costUpdatedInterval
   *
   * @param {string} stationId - The identifier of the client connection.
   * @param {string} transactionId - The identifier of the transaction.
   * @param {number} costUpdatedInterval - The costUpdated interval in milliseconds.
   * @param {string} tenantId - The identifier of the tenant.
   * @return {void} This function does not return anything.
   */
  private _updateCost(
    stationId: string,
    transactionId: string,
    costUpdatedInterval: number,
    tenantId: string,
  ): void {
    // TODO add canceling interval when transaction is over
    setInterval(async () => {
      const transaction: Transaction | undefined =
        await this._transactionEventRepository.readTransactionByStationIdAndTransactionId(
          stationId,
          transactionId,
        );
      if (transaction && transaction.isActive) {
        const cost = await this._calculateTotalCost(stationId, transaction.id);
        this.sendCall(stationId, tenantId, CallAction.CostUpdated, {
          totalCost: cost,
          transactionId: transaction.transactionId,
        } as CostUpdatedRequest).then(() => {
          this._logger.info(
            `Sent costUpdated for ${transaction.transactionId} with totalCost ${cost}`,
          );
        });
      }
    }, costUpdatedInterval * 1000);
  }
}<|MERGE_RESOLUTION|>--- conflicted
+++ resolved
@@ -17,12 +17,9 @@
   GetTransactionStatusResponse,
   HandlerProperties,
   ICache,
-<<<<<<< HEAD
   IdTokenInfoType,
   IdTokenType,
   IFileAccess,
-=======
->>>>>>> f3e8daab
   IMessage,
   IMessageHandler,
   IMessageSender,
@@ -84,11 +81,8 @@
   protected _componentRepository: CrudRepository<Component>;
   protected _locationRepository: ILocationRepository;
   protected _tariffRepository: ITariffRepository;
-<<<<<<< HEAD
+  protected _transactionService: TransactionService;
   protected _fileAccess: IFileAccess;
-=======
-  protected _transactionService: TransactionService;
->>>>>>> f3e8daab
 
   private readonly _authorizers: IAuthorizer[];
 
