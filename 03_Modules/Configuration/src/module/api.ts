// Copyright (c) 2023 S44, LLC
// Copyright Contributors to the CitrineOS Project
//
// SPDX-License-Identifier: Apache 2.0

import { FastifyInstance, FastifyRequest } from 'fastify';
import { ILogObj, Logger } from 'tslog';
import { IConfigurationModuleApi } from './interface';
import { ConfigurationModule } from './module';
import {
  AbstractModuleApi,
  AsDataEndpoint,
  AsMessageEndpoint,
  BootConfig,
  BootConfigSchema,
  BootNotificationResponse,
  CallAction,
  ChangeAvailabilityRequest,
  ChangeAvailabilityRequestSchema,
  ClearDisplayMessageRequest,
  ClearDisplayMessageRequestSchema,
  GetDisplayMessagesRequest,
  GetDisplayMessagesRequestSchema,
  HttpMethod,
  IMessageConfirmation,
  MessageInfoType,
  Namespace,
  PublishFirmwareRequest,
  PublishFirmwareRequestSchema,
  ResetRequest,
  ResetRequestSchema,
  SetDisplayMessageRequest,
  SetDisplayMessageRequestSchema,
  SetNetworkProfileRequest,
  SetNetworkProfileRequestSchema,
  TriggerMessageRequest,
  TriggerMessageRequestSchema,
  UnpublishFirmwareRequest,
  UnpublishFirmwareRequestSchema,
  UpdateFirmwareRequest,
  UpdateFirmwareRequestSchema,
} from '@citrineos/base';
import {
  Boot,
  ChargingStationKeyQuerySchema,
  ChargingStationKeyQuerystring,
} from '@citrineos/data';
import { validateLanguageTag } from '@citrineos/util';

/**
 * Server API for the Configuration component.
 */
export class ConfigurationModuleApi
  extends AbstractModuleApi<ConfigurationModule>
  implements IConfigurationModuleApi {
  /**
   * Constructor for the class.
   *
   * @param {ConfigurationModule} ConfigurationComponent - The Configuration component.
   * @param {FastifyInstance} server - The server instance.
   * @param {Logger<ILogObj>} [logger] - Optional logger instance.
   */
  constructor(
    ConfigurationComponent: ConfigurationModule,
    server: FastifyInstance,
    logger?: Logger<ILogObj>,
  ) {
    super(ConfigurationComponent, server, logger);
  }

  /**
   * Message Endpoint Methods
   */

  @AsMessageEndpoint(
    CallAction.SetNetworkProfile,
    SetNetworkProfileRequestSchema,
  )
  setNetworkProfile(
    identifier: string,
    tenantId: string,
    request: SetNetworkProfileRequest,
    callbackUrl?: string,
  ): Promise<IMessageConfirmation> {
    return this._module.sendCall(
      identifier,
      tenantId,
      CallAction.SetNetworkProfile,
      request,
      callbackUrl,
    );
  }

  @AsMessageEndpoint(
    CallAction.ClearDisplayMessage,
    ClearDisplayMessageRequestSchema,
  )
  clearDisplayMessage(
    identifier: string,
    tenantId: string,
    request: ClearDisplayMessageRequest,
    callbackUrl?: string,
  ): Promise<IMessageConfirmation> {
    return this._module.sendCall(
      identifier,
      tenantId,
      CallAction.ClearDisplayMessage,
      request,
      callbackUrl,
    );
  }

<<<<<<< HEAD
    @AsMessageEndpoint(CallAction.SetDisplayMessage, SetDisplayMessageRequestSchema)
    async setDisplayMessage(
        identifier: string,
        tenantId: string,
        request: SetDisplayMessageRequest,
        callbackUrl?: string
    ): Promise<IMessageConfirmation> {
        const messageInfo = request.message as MessageInfoType;

        const languageTag = messageInfo.message.language;
        if (languageTag && !validateLanguageTag(languageTag)) {
            const errorMsg = 'Language shall be specified as RFC-5646 tags, example: US English is: en-US.';
            this._logger.error(errorMsg);
            return { success: false, payload: errorMsg };
        }

        // According to OCPP 2.0.1, the CSMS MAY include a startTime and endTime when setting a message.
        // startDateTime is from what date-time should this message be shown. If omitted: directly.
        if (!messageInfo.startDateTime) {
            messageInfo.startDateTime = new Date().toISOString();
        }

        return this._module.sendCall(identifier, tenantId, CallAction.SetDisplayMessage, request, callbackUrl);
    }
=======
  @AsMessageEndpoint(
    CallAction.GetDisplayMessages,
    GetDisplayMessagesRequestSchema,
  )
  getDisplayMessages(
    identifier: string,
    tenantId: string,
    request: GetDisplayMessagesRequest,
    callbackUrl?: string,
  ): Promise<IMessageConfirmation> {
    return this._module.sendCall(
      identifier,
      tenantId,
      CallAction.GetDisplayMessages,
      request,
      callbackUrl,
    );
  }
>>>>>>> 1c60cf61

  @AsMessageEndpoint(CallAction.PublishFirmware, PublishFirmwareRequestSchema)
  publishFirmware(
    identifier: string,
    tenantId: string,
    request: PublishFirmwareRequest,
    callbackUrl?: string,
  ): Promise<IMessageConfirmation> {
    return this._module.sendCall(
      identifier,
      tenantId,
      CallAction.PublishFirmware,
      request,
      callbackUrl,
    );
  }

  @AsMessageEndpoint(
    CallAction.SetDisplayMessage,
    SetDisplayMessageRequestSchema,
  )
  async setDisplayMessages(
    identifier: string,
    tenantId: string,
    request: SetDisplayMessageRequest,
    callbackUrl?: string,
  ): Promise<IMessageConfirmation> {
    const messageInfo = request.message as MessageInfoType;

    const languageTag = messageInfo.message.language;
    if (languageTag && !validateLanguageTag(languageTag)) {
      const errorMsg =
        'Language shall be specified as RFC-5646 tags, example: US English is: en-US.';
      this._logger.error(errorMsg);
      return { success: false, payload: errorMsg };
    }

    // According to OCPP 2.0.1, the CSMS MAY include a startTime and endTime when setting a message.
    // startDateTime is from what date-time should this message be shown. If omitted: directly.
    if (!messageInfo.startDateTime) {
      messageInfo.startDateTime = new Date().toISOString();
    }

    return this._module.sendCall(
      identifier,
      tenantId,
      CallAction.SetDisplayMessage,
      request,
      callbackUrl,
    );
  }

  @AsMessageEndpoint(
    CallAction.UnpublishFirmware,
    UnpublishFirmwareRequestSchema,
  )
  unpublishFirmware(
    identifier: string,
    tenantId: string,
    request: UnpublishFirmwareRequest,
    callbackUrl?: string,
  ): Promise<IMessageConfirmation> {
    return this._module.sendCall(
      identifier,
      tenantId,
      CallAction.UnpublishFirmware,
      request,
      callbackUrl,
    );
  }

  @AsMessageEndpoint(CallAction.UpdateFirmware, UpdateFirmwareRequestSchema)
  updateFirmware(
    identifier: string,
    tenantId: string,
    request: UpdateFirmwareRequest,
    callbackUrl?: string,
  ): Promise<IMessageConfirmation> {
    return this._module.sendCall(
      identifier,
      tenantId,
      CallAction.UpdateFirmware,
      request,
      callbackUrl,
    );
  }

  @AsMessageEndpoint(CallAction.Reset, ResetRequestSchema)
  reset(
    identifier: string,
    tenantId: string,
    request: ResetRequest,
    callbackUrl?: string,
  ): Promise<IMessageConfirmation> {
    return this._module.sendCall(
      identifier,
      tenantId,
      CallAction.Reset,
      request,
      callbackUrl,
    );
  }

  @AsMessageEndpoint(
    CallAction.ChangeAvailability,
    ChangeAvailabilityRequestSchema,
  )
  changeAvailability(
    identifier: string,
    tenantId: string,
    request: ChangeAvailabilityRequest,
    callbackUrl?: string,
  ): Promise<IMessageConfirmation> {
    return this._module.sendCall(
      identifier,
      tenantId,
      CallAction.ChangeAvailability,
      request,
      callbackUrl,
    );
  }

  @AsMessageEndpoint(CallAction.TriggerMessage, TriggerMessageRequestSchema)
  triggerMessage(
    identifier: string,
    tenantId: string,
    request: TriggerMessageRequest,
    callbackUrl?: string,
  ): Promise<IMessageConfirmation> {
    return this._module.sendCall(
      identifier,
      tenantId,
      CallAction.TriggerMessage,
      request,
      callbackUrl,
    );
  }

  /**
   * Data Endpoints
   */

  @AsDataEndpoint(
    Namespace.BootConfig,
    HttpMethod.Put,
    ChargingStationKeyQuerySchema,
    BootConfigSchema,
  )
  putBootConfig(
    request: FastifyRequest<{
      Body: BootNotificationResponse;
      Querystring: ChargingStationKeyQuerystring;
    }>,
  ): Promise<BootConfig | undefined> {
    return this._module.bootRepository.createOrUpdateByKey(
      request.body,
      request.query.stationId,
    );
  }

  @AsDataEndpoint(
    Namespace.BootConfig,
    HttpMethod.Get,
    ChargingStationKeyQuerySchema,
  )
  getBootConfig(
    request: FastifyRequest<{ Querystring: ChargingStationKeyQuerystring }>,
  ): Promise<Boot | undefined> {
    return this._module.bootRepository.readByKey(request.query.stationId);
  }

  @AsDataEndpoint(
    Namespace.BootConfig,
    HttpMethod.Delete,
    ChargingStationKeyQuerySchema,
  )
  deleteBootConfig(
    request: FastifyRequest<{ Querystring: ChargingStationKeyQuerystring }>,
  ): Promise<boolean> {
    return this._module.bootRepository.deleteByKey(request.query.stationId);
  }

  /**
   * Overrides superclass method to generate the URL path based on the input {@link CallAction} and the module's endpoint prefix configuration.
   *
   * @param {CallAction} input - The input {@link CallAction}.
   * @return {string} - The generated URL path.
   */
  protected _toMessagePath(input: CallAction): string {
    const endpointPrefix =
      this._module.config.modules.configuration.endpointPrefix;
    return super._toMessagePath(input, endpointPrefix);
  }

  /**
   * Overrides superclass method to generate the URL path based on the input {@link Namespace} and the module's endpoint prefix configuration.
   *
   * @param {CallAction} input - The input {@link Namespace}.
   * @return {string} - The generated URL path.
   */
  protected _toDataPath(input: Namespace): string {
    const endpointPrefix =
      this._module.config.modules.configuration.endpointPrefix;
    return super._toDataPath(input, endpointPrefix);
  }
}<|MERGE_RESOLUTION|>--- conflicted
+++ resolved
@@ -110,32 +110,6 @@
     );
   }
 
-<<<<<<< HEAD
-    @AsMessageEndpoint(CallAction.SetDisplayMessage, SetDisplayMessageRequestSchema)
-    async setDisplayMessage(
-        identifier: string,
-        tenantId: string,
-        request: SetDisplayMessageRequest,
-        callbackUrl?: string
-    ): Promise<IMessageConfirmation> {
-        const messageInfo = request.message as MessageInfoType;
-
-        const languageTag = messageInfo.message.language;
-        if (languageTag && !validateLanguageTag(languageTag)) {
-            const errorMsg = 'Language shall be specified as RFC-5646 tags, example: US English is: en-US.';
-            this._logger.error(errorMsg);
-            return { success: false, payload: errorMsg };
-        }
-
-        // According to OCPP 2.0.1, the CSMS MAY include a startTime and endTime when setting a message.
-        // startDateTime is from what date-time should this message be shown. If omitted: directly.
-        if (!messageInfo.startDateTime) {
-            messageInfo.startDateTime = new Date().toISOString();
-        }
-
-        return this._module.sendCall(identifier, tenantId, CallAction.SetDisplayMessage, request, callbackUrl);
-    }
-=======
   @AsMessageEndpoint(
     CallAction.GetDisplayMessages,
     GetDisplayMessagesRequestSchema,
@@ -154,7 +128,6 @@
       callbackUrl,
     );
   }
->>>>>>> 1c60cf61
 
   @AsMessageEndpoint(CallAction.PublishFirmware, PublishFirmwareRequestSchema)
   publishFirmware(
@@ -176,7 +149,7 @@
     CallAction.SetDisplayMessage,
     SetDisplayMessageRequestSchema,
   )
-  async setDisplayMessages(
+  async setDisplayMessage(
     identifier: string,
     tenantId: string,
     request: SetDisplayMessageRequest,
