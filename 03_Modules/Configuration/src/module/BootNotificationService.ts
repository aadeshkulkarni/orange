--- conflicted
+++ resolved
@@ -1,8 +1,4 @@
-<<<<<<< HEAD
 import { Boot, IBootRepository, OCPP2_0_1_Mapper, OCPP1_6_Mapper } from '@citrineos/data';
-=======
-import { Boot, IBootRepository, OCPP2_0_1_Mapper } from '@citrineos/data';
->>>>>>> c6134852
 import {
   BOOT_STATUS,
   BootConfig,
@@ -43,13 +39,8 @@
     bootConfig: Boot | undefined,
   ): OCPP2_0_1.RegistrationStatusEnumType {
     let bootStatus = bootConfig
-<<<<<<< HEAD
-      ? bootConfig.status
+      ? OCPP2_0_1_Mapper.BootMapper.toRegistrationStatusEnumType(bootConfig.status)
       : this._config.ocpp2_0_1!.unknownChargerStatus;
-=======
-      ? OCPP2_0_1_Mapper.BootMapper.toRegistrationStatusEnumType(bootConfig.status)
-      : this._config.unknownChargerStatus;
->>>>>>> c6134852
 
     if (bootStatus === OCPP2_0_1.RegistrationStatusEnumType.Pending) {
       let needToGetBaseReport = this._config.ocpp2_0_1!.getBaseReportOnPending;
@@ -248,7 +239,7 @@
       bootConfig: BootConfig | undefined,
   ): OCPP1_6.BootNotificationResponseStatus {
     let bootStatus = bootConfig
-        ? bootConfig.status
+        ? OCPP1_6_Mapper.BootMapper.toRegistrationStatusEnumType(bootConfig.status)
         : this._config.ocpp1_6!.unknownChargerStatus;
 
     if (bootStatus === OCPP1_6.BootNotificationResponseStatus.Pending) {
@@ -273,7 +264,7 @@
       }
     }
 
-    return OCPP1_6_Mapper.BootMapper.toRegistrationStatusEnumType(bootStatus);
+    return bootStatus;
   }
 
   async createOcpp16BootNotificationResponse(
