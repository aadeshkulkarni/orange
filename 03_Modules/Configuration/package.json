--- conflicted
+++ resolved
@@ -16,20 +16,6 @@
     "ocpp_v201"
   ],
   "license": "Apache-2.0",
-<<<<<<< HEAD
-=======
-  "devDependencies": {
-    "@types/uuid": "9.0.7",
-    "@typescript-eslint/eslint-plugin": "6.5.0",
-    "@typescript-eslint/parser": "6.4.1",
-    "eslint": "8.48.0",
-    "eslint-config-standard-with-typescript": "38.0.0",
-    "eslint-plugin-import": "2.28.1",
-    "eslint-plugin-n": "16.0.2",
-    "eslint-plugin-promise": "6.1.1",
-    "typescript": "5.0.4"
-  },
->>>>>>> edd5e1bb
   "dependencies": {
     "@citrineos/base": "1.6.0",
     "@citrineos/data": "1.6.0",
