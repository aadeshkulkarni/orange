// Copyright (c) 2023 S44, LLC
// Copyright Contributors to the CitrineOS Project
//
// SPDX-License-Identifier: Apache 2.0

import {
  AbstractModule,
  AsHandler,
  CallAction,
  ClearMonitoringStatusEnumType,
  ClearVariableMonitoringResponse,
  EventDataType,
  EventGroup,
  GenericDeviceModelStatusEnumType,
  GenericStatusEnumType,
  GetMonitoringReportRequest,
  GetMonitoringReportResponse,
  GetVariablesResponse,
  HandlerProperties,
  ICache,
  IMessage,
  IMessageHandler,
  IMessageSender,
  NotifyEventRequest,
  NotifyEventResponse,
  ReportDataType,
  SetMonitoringBaseResponse,
  SetMonitoringLevelResponse,
  SetVariableMonitoringResponse,
  SetVariablesResponse,
  StatusInfoType,
  SystemConfig,
} from '@citrineos/base';
import {
  IDeviceModelRepository,
  IVariableMonitoringRepository,
  sequelize,
} from '@citrineos/data';
import {
  generateRequestId,
  RabbitMqReceiver,
  RabbitMqSender,
  Timer,
} from '@citrineos/util';
import deasyncPromise from 'deasync-promise';
import { ILogObj, Logger } from 'tslog';
import { DeviceModelService } from './services';

/**
 * Component that handles monitoring related messages.
 */
export class MonitoringModule extends AbstractModule {
  public _deviceModelService: DeviceModelService;

  protected _requests: CallAction[] = [CallAction.NotifyEvent];
  protected _responses: CallAction[] = [
    CallAction.ClearVariableMonitoring,
    CallAction.GetVariables,
    CallAction.SetMonitoringBase,
    CallAction.SetMonitoringLevel,
    CallAction.GetMonitoringReport,
    CallAction.SetVariableMonitoring,
    CallAction.SetVariables,
  ];

  protected _deviceModelRepository: IDeviceModelRepository;
  protected _variableMonitoringRepository: IVariableMonitoringRepository;

  /**
   * This is the constructor function that initializes the {@link MonitoringModule}.
   *
   * @param {SystemConfig} config - The `config` contains configuration settings for the module.
   *
   * @param {ICache} [cache] - The cache instance which is shared among the modules & Central System to pass information such as blacklisted actions or boot status.
   *
   * @param {IMessageSender} [sender] - The `sender` parameter is an optional parameter that represents an instance of the {@link IMessageSender} interface.
   * It is used to send messages from the central system to external systems or devices. If no `sender` is provided, a default {@link RabbitMqSender} instance is created and used.
   *
   * @param {IMessageHandler} [handler] - The `handler` parameter is an optional parameter that represents an instance of the {@link IMessageHandler} interface.
   * It is used to handle incoming messages and dispatch them to the appropriate methods or functions. If no `handler` is provided, a default {@link RabbitMqReceiver} instance is created and used.
   *
   * @param {Logger<ILogObj>} [logger] - The `logger` parameter is an optional parameter that represents an instance of {@link Logger<ILogObj>}.
   * It is used to propagate system wide logger settings and will serve as the parent logger for any sub-component logging. If no `logger` is provided, a default {@link Logger<ILogObj>} instance is created and used.
   *
   * @param {IDeviceModelRepository} [deviceModelRepository] - An optional parameter of type {@link IDeviceModelRepository} which represents a repository for accessing and manipulating variable data.
   * If no `deviceModelRepository` is provided, a default {@link sequelize.DeviceModelRepository} instance is created and used.
   *
   * @param {IVariableMonitoringRepository} [variableMonitoringRepository] - An optional parameter of type {@link IVariableMonitoringRepository}
   * which represents a repository for accessing and manipulating variable monitoring data.
   * If no `variableMonitoringRepository` is provided, a default {@link sequelize:variableMonitoringRepository} }
   * instance is created and used.
   */
  constructor(
    config: SystemConfig,
    cache: ICache,
    sender?: IMessageSender,
    handler?: IMessageHandler,
    logger?: Logger<ILogObj>,
    deviceModelRepository?: IDeviceModelRepository,
    variableMonitoringRepository?: IVariableMonitoringRepository,
  ) {
    super(
      config,
      cache,
      handler || new RabbitMqReceiver(config, logger),
      sender || new RabbitMqSender(config, logger),
      EventGroup.Monitoring,
      logger,
    );

    const timer = new Timer();
    this._logger.info('Initializing...');

    if (!deasyncPromise(this._initHandler(this._requests, this._responses))) {
      throw new Error(
        'Could not initialize module due to failure in handler initialization.',
      );
    }

    this._deviceModelRepository =
      deviceModelRepository ||
      new sequelize.SequelizeDeviceModelRepository(config, this._logger);
    this._variableMonitoringRepository =
      variableMonitoringRepository ||
      new sequelize.SequelizeVariableMonitoringRepository(config, this._logger);

    this._deviceModelService = new DeviceModelService(
      this._deviceModelRepository,
    );

    this._logger.info(`Initialized in ${timer.end()}ms...`);
  }

  get deviceModelRepository(): IDeviceModelRepository {
    return this._deviceModelRepository;
  }
  get variableMonitoringRepository(): IVariableMonitoringRepository {
    return this._variableMonitoringRepository;
  }

  /**
   * Handle requests
   */

  @AsHandler(CallAction.NotifyEvent)
  protected async _handleNotifyEvent(
    message: IMessage<NotifyEventRequest>,
    props?: HandlerProperties,
  ): Promise<void> {
    this._logger.debug('NotifyEvent received:', message, props);
    const stationId = message.context.stationId;

    const events = message.payload.eventData as EventDataType[];
    for (const event of events) {
      const [component, variable] =
        await this._deviceModelRepository.findOrCreateEvseAndComponentAndVariable(
          event.component,
          event.variable,
        );
      await this._variableMonitoringRepository.createEventDatumByComponentIdAndVariableIdAndStationId(
        event,
        component?.id,
        variable?.id,
        stationId,
      );
      const reportDataType: ReportDataType = {
        component,
        variable,
        variableAttribute: [
          {
            value: event.actualValue,
          },
        ],
      };
<<<<<<< HEAD
      await this._deviceModelRepository.createOrUpdateDeviceModelByStationId(
        reportDataType,
        stationId,
      );
=======
      await this._deviceModelRepository.createOrUpdateDeviceModelByStationId(reportDataType, stationId, message.payload.generatedAt);
>>>>>>> d92c67cc
    }

    // Create response
    const response: NotifyEventResponse = {};

    this.sendCallResultWithMessage(message, response).then(
      (messageConfirmation) => {
        this._logger.debug('NotifyEvent response sent:', messageConfirmation);
      },
    );
  }

  /**
   * Handle responses
   */

  @AsHandler(CallAction.SetVariableMonitoring)
  protected async _handleSetVariableMonitoring(
    message: IMessage<SetVariableMonitoringResponse>,
    props?: HandlerProperties,
  ): Promise<void> {
    this._logger.debug(
      'SetVariableMonitoring response received:',
      message,
      props,
    );

    for (const setMonitoringResultType of message.payload.setMonitoringResult) {
      await this._variableMonitoringRepository.updateResultByStationId(
        setMonitoringResultType,
        message.context.stationId,
      );
    }
  }

  @AsHandler(CallAction.ClearVariableMonitoring)
  protected async _handleClearVariableMonitoring(
    message: IMessage<ClearVariableMonitoringResponse>,
    props?: HandlerProperties,
  ): Promise<void> {
    this._logger.debug(
      'ClearVariableMonitoring response received:',
      message,
      props,
    );

    for (const clearMonitoringResultType of message.payload
      .clearMonitoringResult) {
      const resultStatus: ClearMonitoringStatusEnumType =
        clearMonitoringResultType.status;
      const monitorId: number = clearMonitoringResultType.id;

      // Reject the variable monitoring if Charging Station accepts to clear or cannot find it.
      if (
        resultStatus === ClearMonitoringStatusEnumType.Accepted ||
        resultStatus === ClearMonitoringStatusEnumType.NotFound
      ) {
        await this._variableMonitoringRepository.rejectVariableMonitoringByIdAndStationId(
          CallAction.ClearVariableMonitoring,
          monitorId,
          message.context.stationId,
        );
      } else {
        const statusInfo: StatusInfoType | undefined =
          clearMonitoringResultType.statusInfo;
        this._logger.error(
          'Failed to clear variable monitoring.',
          monitorId,
          resultStatus,
          statusInfo?.reasonCode,
          statusInfo?.additionalInfo,
        );
      }
    }
  }

  @AsHandler(CallAction.GetMonitoringReport)
  protected _handleGetMonitoringReport(
    message: IMessage<GetMonitoringReportResponse>,
    props?: HandlerProperties,
  ): void {
    this._logger.debug(
      'GetMonitoringReport response received:',
      message,
      props,
    );

    const status: GenericDeviceModelStatusEnumType = message.payload.status;
    const statusInfo: StatusInfoType | undefined = message.payload.statusInfo;

    if (
      status === GenericDeviceModelStatusEnumType.Rejected ||
      status === GenericDeviceModelStatusEnumType.NotSupported
    ) {
      this._logger.error(
        'Failed to get monitoring report.',
        status,
        statusInfo?.reasonCode,
        statusInfo?.additionalInfo,
      );
    }
  }

  @AsHandler(CallAction.SetMonitoringLevel)
  protected _handleSetMonitoringLevel(
    message: IMessage<SetMonitoringLevelResponse>,
    props?: HandlerProperties,
  ): void {
    this._logger.debug('SetMonitoringLevel response received:', message, props);

    const status: GenericStatusEnumType = message.payload.status;
    const statusInfo: StatusInfoType | undefined = message.payload.statusInfo;
    if (status === GenericStatusEnumType.Rejected) {
      this._logger.error(
        'Failed to set monitoring level.',
        status,
        statusInfo?.reasonCode,
        statusInfo?.additionalInfo,
      );
    }
  }

  @AsHandler(CallAction.SetMonitoringBase)
  protected async _handleSetMonitoringBase(
    message: IMessage<SetMonitoringBaseResponse>,
    props?: HandlerProperties,
  ): Promise<void> {
    this._logger.debug('SetMonitoringBase response received:', message, props);

    const status: GenericDeviceModelStatusEnumType = message.payload.status;
    const statusInfo: StatusInfoType | undefined = message.payload.statusInfo;

    if (
      status === GenericDeviceModelStatusEnumType.Rejected ||
      status === GenericDeviceModelStatusEnumType.NotSupported
    ) {
      this._logger.error(
        'Failed to set monitoring base.',
        status,
        statusInfo?.reasonCode,
        statusInfo?.additionalInfo,
      );
    } else {
      // After setting monitoring base, variable monitorings on charger side are influenced
      // To get all the latest monitoring data, we intend to mask all variable monitorings on the charger as rejected.
      // Then request a GetMonitoringReport for all monitorings
      const stationId: string = message.context.stationId;
      await this._variableMonitoringRepository.rejectAllVariableMonitoringsByStationId(
        CallAction.SetVariableMonitoring,
        stationId,
      );
      this._logger.debug(
        'Rejected all variable monitorings on the charger',
        stationId,
      );

      // TODO: requestId is generated randomly. Think about changing it if it doesn't work on real chargers.
      await this.sendCall(
        stationId,
        message.context.tenantId,
        CallAction.GetMonitoringReport,
        {
          requestId: generateRequestId(),
        } as GetMonitoringReportRequest,
      );
    }
  }

  @AsHandler(CallAction.GetVariables)
  protected async _handleGetVariables(
    message: IMessage<GetVariablesResponse>,
    props?: HandlerProperties,
  ): Promise<void> {
    this._logger.debug('GetVariables response received:', message, props);
    this._deviceModelRepository.createOrUpdateByGetVariablesResultAndStationId(
      message.payload.getVariableResult,
      message.context.stationId,
      message.context.timestamp,
    );
  }

  @AsHandler(CallAction.SetVariables)
  protected async _handleSetVariables(
    message: IMessage<SetVariablesResponse>,
    props?: HandlerProperties,
  ): Promise<void> {
    this._logger.debug('SetVariables response received:', message, props);

    message.payload.setVariableResult.forEach(async (setVariableResultType) => {
      this._deviceModelRepository.updateResultByStationId(
        setVariableResultType,
        message.context.stationId,
        message.context.timestamp,
      );
    });
  }
}<|MERGE_RESOLUTION|>--- conflicted
+++ resolved
@@ -172,14 +172,11 @@
           },
         ],
       };
-<<<<<<< HEAD
       await this._deviceModelRepository.createOrUpdateDeviceModelByStationId(
         reportDataType,
         stationId,
-      );
-=======
-      await this._deviceModelRepository.createOrUpdateDeviceModelByStationId(reportDataType, stationId, message.payload.generatedAt);
->>>>>>> d92c67cc
+        message.payload.generatedAt,
+      );
     }
 
     // Create response
