--- conflicted
+++ resolved
@@ -7,11 +7,8 @@
   AbstractModuleApi,
   AsDataEndpoint,
   BadRequestError,
-<<<<<<< HEAD
   ConfigStoreFactory,
-=======
   DEFAULT_TENANT_ID,
->>>>>>> 17acceb6
   HttpMethod,
   Namespace,
   NotFoundError,
@@ -30,13 +27,10 @@
   ModelKeyQuerystring,
   ModelKeyQuerystringSchema,
   Subscription,
-<<<<<<< HEAD
+  TenantQueryString,
+  TenantQuerySchema,
   WebsocketGetQuerySchema,
   WebsocketGetQuerystring,
-=======
-  TenantQueryString,
-  TenantQuerySchema,
->>>>>>> 17acceb6
 } from '@citrineos/data';
 import {
   WebsocketDeleteQuerySchema,
