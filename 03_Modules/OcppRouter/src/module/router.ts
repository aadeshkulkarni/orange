--- conflicted
+++ resolved
@@ -514,15 +514,10 @@
               'Unable to process message',
               { error: (error as Error).message },
             ];
-<<<<<<< HEAD
       callError = this.removeNulls(callError);
       const rawMessage = JSON.stringify(callError);
-      this._sendMessage(identifier, protocol, rawMessage, callError);
-=======
-      const rawMessage = JSON.stringify(callError, (k, v) => v ?? undefined);
-      await this._sendMessage(identifier, rawMessage);
+      await this._sendMessage(identifier, protocol, rawMessage, callError);
       return;
->>>>>>> 22456d09
     }
 
     try {
