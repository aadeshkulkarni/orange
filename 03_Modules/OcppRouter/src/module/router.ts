--- conflicted
+++ resolved
@@ -112,11 +112,8 @@
   ): Promise<boolean> {
     const dispatcherRegistration = this._webhookDispatcher.register(tenantId, stationId);
 
-<<<<<<< HEAD
     await this._handler.initConnection();
-=======
     const connectionIdentifier = createIdentifier(tenantId, stationId);
->>>>>>> 37eb63cd
     const requestSubscription = this._handler.subscribe(connectionIdentifier, undefined, {
       tenantId: tenantId.toString(),
       stationId,
