// Copyright (c) 2023 S44, LLC
// Copyright Contributors to the CitrineOS Project
//
// SPDX-License-Identifier: Apache 2.0

import {
  AbstractModule,
  AsHandler,
  CallAction,
  ChargingStationSequenceType,
  EventGroup,
  HandlerProperties,
  ICache,
  IMessage,
  IMessageHandler,
  IMessageSender,
  OCPP2_0_1,
  OCPP2_0_1_CallAction,
  OCPPVersion,
  SystemConfig,
} from '@citrineos/base';
import { IdGenerator, RabbitMqReceiver, RabbitMqSender } from '@citrineos/util';
import { ILogObj, Logger } from 'tslog';
import {
  IChargingProfileRepository,
  IDeviceModelRepository,
  ITransactionEventRepository,
  sequelize,
  SequelizeChargingStationSequenceRepository,
  Transaction,
} from '@citrineos/data';
import { InternalSmartCharging, ISmartCharging } from './smartCharging';

/**
 * Component that handles provisioning related messages.
 */
export class SmartChargingModule extends AbstractModule {
  /**
   * Fields
   */

<<<<<<< HEAD
  protected _requests: CallAction[] = [
    OCPP2_0_1_CallAction.NotifyChargingLimit,
    OCPP2_0_1_CallAction.NotifyEVChargingNeeds,
    OCPP2_0_1_CallAction.NotifyEVChargingSchedule,
    OCPP2_0_1_CallAction.ReportChargingProfiles,
  ];

  protected _responses: CallAction[] = [
    OCPP2_0_1_CallAction.ClearChargingProfile,
    OCPP2_0_1_CallAction.ClearedChargingLimit,
    OCPP2_0_1_CallAction.GetChargingProfiles,
    OCPP2_0_1_CallAction.GetCompositeSchedule,
    OCPP2_0_1_CallAction.SetChargingProfile,
=======
  _requests: CallAction[] = [
    CallAction.NotifyChargingLimit,
    CallAction.NotifyEVChargingNeeds,
    CallAction.NotifyEVChargingSchedule,
    CallAction.ReportChargingProfiles,
  ];

  _responses: CallAction[] = [
    CallAction.ClearChargingProfile,
    CallAction.ClearedChargingLimit,
    CallAction.GetChargingProfiles,
    CallAction.GetCompositeSchedule,
    CallAction.SetChargingProfile,
>>>>>>> 62f8ba45
  ];

  protected _transactionEventRepository: ITransactionEventRepository;
  protected _deviceModelRepository: IDeviceModelRepository;
  protected _chargingProfileRepository: IChargingProfileRepository;

  protected _smartChargingService: ISmartCharging;

  private _idGenerator: IdGenerator;

  /**
   * Constructor
   */

  /**
   * This is the constructor function that initializes the {@link SmartChargingModule}.
   *
   * @param {SystemConfig} config - The `config` contains configuration settings for the module.
   *
   * @param {ICache} [cache] - The cache instance which is shared among the modules & Central System to pass information such as blacklisted actions or boot status.
   *
   * @param {IMessageSender} [sender] - The `sender` parameter is an optional parameter that represents an instance of the {@link IMessageSender} interface.
   * It is used to send messages from the central system to external systems or devices. If no `sender` is provided, a default {@link RabbitMqSender} instance is created and used.
   *
   * @param {IMessageHandler} [handler] - The `handler` parameter is an optional parameter that represents an instance of the {@link IMessageHandler} interface.
   * It is used to handle incoming messages and dispatch them to the appropriate methods or functions. If no `handler` is provided, a default {@link RabbitMqReceiver} instance is created and used.
   *
   * @param {Logger<ILogObj>} [logger] - The `logger` parameter is an optional parameter that represents an instance of {@link Logger<ILogObj>}.
   * It is used to propagate system wide logger settings and will serve as the parent logger for any sub-component logging. If no `logger` is provided, a default {@link Logger<ILogObj>} instance is created and used.
   *
   * @param {ITransactionEventRepository} [transactionEventRepository] - An optional parameter of type {@link ITransactionEventRepository}
   * which represents a repository for accessing and manipulating transaction data.
   * If no `transactionEventRepository` is provided, a default {@link sequelize:transactionEventRepository} instance is created and used.
   *
   * @param {IDeviceModelRepository} [deviceModelRepository] - An optional parameter of type {@link IDeviceModelRepository}
   * which represents a repository for accessing and manipulating variable data.
   * If no `deviceModelRepository` is provided, a default {@link sequelize:deviceModelRepository} instance is created and used.
   *
   * @param {IChargingProfileRepository} [chargingProfileRepository] - An optional parameter of type {@link IChargingProfileRepository}
   * which represents a repository for accessing and manipulating charging profile data.
   * If no `chargingProfileRepository` is provided, a default {@link sequelize:chargingProfileRepository} instance is created and used.
   *
   * @param {ISmartCharging} [smartChargingService] - An optional parameter of type {@link ISmartCharging} which
   * provides smart charging functionalities, e.g., calculation and validation.
   *
   * @param {IdGenerator} [idGenerator] - An optional parameter of type {@link IdGenerator} which
   * represents a generator for ids.
   */
  constructor(
    config: SystemConfig,
    cache: ICache,
    sender?: IMessageSender,
    handler?: IMessageHandler,
    logger?: Logger<ILogObj>,
    transactionEventRepository?: ITransactionEventRepository,
    deviceModelRepository?: IDeviceModelRepository,
    chargingProfileRepository?: IChargingProfileRepository,
    smartChargingService?: ISmartCharging,
    idGenerator?: IdGenerator,
  ) {
    super(
      config,
      cache,
      handler || new RabbitMqReceiver(config, logger),
      sender || new RabbitMqSender(config, logger),
      EventGroup.SmartCharging,
      logger,
    );

    this._transactionEventRepository =
      transactionEventRepository ||
      new sequelize.SequelizeTransactionEventRepository(config, this._logger);
    this._deviceModelRepository =
      deviceModelRepository ||
      new sequelize.SequelizeDeviceModelRepository(config, this._logger);
    this._chargingProfileRepository =
      chargingProfileRepository ||
      new sequelize.SequelizeChargingProfileRepository(config, this._logger);

    this._smartChargingService =
      smartChargingService ||
      new InternalSmartCharging(this._chargingProfileRepository);

    this._idGenerator =
      idGenerator ||
      new IdGenerator(
        new SequelizeChargingStationSequenceRepository(config, this._logger),
      );
  }

  get transactionEventRepository(): ITransactionEventRepository {
    return this._transactionEventRepository;
  }

  get deviceModelRepository(): IDeviceModelRepository {
    return this._deviceModelRepository;
  }

  get chargingProfileRepository(): IChargingProfileRepository {
    return this._chargingProfileRepository;
  }

  /**
   * Handle requests
   */

  @AsHandler(OCPPVersion.OCPP2_0_1, OCPP2_0_1_CallAction.NotifyEVChargingNeeds)
  protected async _handleNotifyEVChargingNeeds(
    message: IMessage<OCPP2_0_1.NotifyEVChargingNeedsRequest>,
    props?: HandlerProperties,
  ): Promise<void> {
    this._logger.debug('NotifyEVChargingNeeds received:', message, props);
    const request = message.payload;
    const stationId = message.context.stationId;
    const givenNeeds: OCPP2_0_1.ChargingNeedsType = request.chargingNeeds;

    const activeTransaction =
      await this._transactionEventRepository.getActiveTransactionByStationIdAndEvseId(
        stationId,
        request.evseId,
      );
    this._logger.info(
      `Found active transaction on station ${stationId} evse ${request.evseId}: ${JSON.stringify(activeTransaction)}`,
    );

    // OCPP 2.0.1 Part 2 K17.FR.06
    const hasAcOrDcChargingParameters =
      givenNeeds.dcChargingParameters !== null ||
      givenNeeds.acChargingParameters !== null;
    this._logger.info(
      `Has AC or DC charging parameters: ${hasAcOrDcChargingParameters}`,
    );

    const matchedChargingType =
      ((givenNeeds.dcChargingParameters ?? false) &&
        givenNeeds.requestedEnergyTransfer === OCPP2_0_1.EnergyTransferModeEnumType.DC) ||
      ((givenNeeds.acChargingParameters ?? false) &&
        givenNeeds.requestedEnergyTransfer !== OCPP2_0_1.EnergyTransferModeEnumType.DC);
    this._logger.info(
      `Matched chargingParameters and requestedEnergyTransfer type: ${matchedChargingType}`,
    );

    if (
      !activeTransaction ||
      !hasAcOrDcChargingParameters ||
      !matchedChargingType
    ) {
      this.sendCallResultWithMessage(message, {
        status: OCPP2_0_1.NotifyEVChargingNeedsStatusEnumType.Rejected,
      } as OCPP2_0_1.NotifyEVChargingNeedsResponse);
      return;
    }

    let chargingProfile: OCPP2_0_1.ChargingProfileType;
    try {
      chargingProfile =
        await this._smartChargingService.calculateChargingProfile(
          request,
          activeTransaction,
          stationId,
        );
    } catch (error) {
      this._logger.error(`Failed to calculate charging profile: ${error}`);
      this.sendCallResultWithMessage(message, {
        status: OCPP2_0_1.NotifyEVChargingNeedsStatusEnumType.Rejected,
      } as OCPP2_0_1.NotifyEVChargingNeedsResponse);
      return;
    }

    const chargingNeeds =
      await this._chargingProfileRepository.createChargingNeeds(
        request,
        stationId,
      );
    this._logger.info(
      `Charging needs created: ${JSON.stringify(chargingNeeds)}`,
    );

    this.sendCallResultWithMessage(message, {
      status: OCPP2_0_1.NotifyEVChargingNeedsStatusEnumType.Accepted,
    } as OCPP2_0_1.NotifyEVChargingNeedsResponse);

    const storedChargingProfile =
      await this.chargingProfileRepository.createOrUpdateChargingProfile(
        chargingProfile,
        stationId,
        request.evseId,
      );
    this._logger.info(
      `Charging profile created: ${JSON.stringify(storedChargingProfile)}`,
    );

    this.sendCall(
      stationId,
      message.context.tenantId,
      OCPPVersion.OCPP2_0_1,
      OCPP2_0_1_CallAction.SetChargingProfile,
      { evseId: request.evseId, chargingProfile } as OCPP2_0_1.SetChargingProfileRequest,
    );
  }

  @AsHandler(OCPPVersion.OCPP2_0_1, OCPP2_0_1_CallAction.NotifyEVChargingSchedule)
  protected async _handleNotifyEVChargingSchedule(
    message: IMessage<OCPP2_0_1.NotifyEVChargingScheduleRequest>,
    props?: HandlerProperties,
  ): Promise<void> {
    this._logger.debug('NotifyEVChargingSchedule received:', message, props);
    const request = message.payload as OCPP2_0_1.NotifyEVChargingScheduleRequest;
    const stationId = message.context.stationId;

    // There are different definitions for Accepted and Rejected in NotifyEVChargingScheduleResponse
    // in OCPP 2.0.1 V3 Part 2, see (1) 1.37.2 status field description and (2) K17.FR.11 and K17.FR.12
    // We use (1) in our code, i.e., always return Accepted in response
    this.sendCallResultWithMessage(message, {
      status: OCPP2_0_1.GenericStatusEnumType.Accepted,
    } as OCPP2_0_1.NotifyEVChargingScheduleResponse);

    const activeTransaction =
      await this._transactionEventRepository.getActiveTransactionByStationIdAndEvseId(
        stationId,
        request.evseId,
      );
    if (!activeTransaction) {
      this._logger.error(
        `No active transaction on station ${stationId} evse ${request.evseId}`,
      );
      return;
    } else {
      this._logger.info(
        `Found active transaction on station ${stationId} evse ${request.evseId}: ${JSON.stringify(activeTransaction)}`,
      );
    }

    try {
      await this._smartChargingService.checkLimitsOfChargingSchedule(
        request,
        stationId,
        activeTransaction,
      );
    } catch (error) {
      this._logger.error(
        `EV charging schedule is NOT within limits of existing ChargingSchedule: ${error}`,
      );
      // Currently, we simply trust the given EV charging schedule and create a new charging profile based on it
      const setChargingProfileRequest =
        await this._generateSetChargingProfileRequest(
          request,
          activeTransaction,
          stationId,
        );
      this.sendCall(
        stationId,
        message.context.tenantId,
        OCPPVersion.OCPP2_0_1,
        OCPP2_0_1_CallAction.SetChargingProfile,
        setChargingProfileRequest,
      );
    }
  }

  @AsHandler(OCPPVersion.OCPP2_0_1, OCPP2_0_1_CallAction.NotifyChargingLimit)
  protected _handleNotifyChargingLimit(
    message: IMessage<OCPP2_0_1.NotifyChargingLimitRequest>,
    props?: HandlerProperties,
  ): void {
    this._logger.debug('NotifyChargingLimit received:', message, props);

    // Create response
    const response: OCPP2_0_1.NotifyChargingLimitResponse = {};

    this.sendCallResultWithMessage(message, response).then(
      (messageConfirmation) =>
        this._logger.debug(
          'NotifyChargingLimit response sent: ',
          messageConfirmation,
        ),
    );
  }

  @AsHandler(OCPPVersion.OCPP2_0_1, OCPP2_0_1_CallAction.ReportChargingProfiles)
  protected async _handleReportChargingProfiles(
    message: IMessage<OCPP2_0_1.ReportChargingProfilesRequest>,
    props?: HandlerProperties,
  ): Promise<void> {
    this._logger.debug('ReportChargingProfiles received:', message, props);

    const chargingProfiles = message.payload
      .chargingProfile as OCPP2_0_1.ChargingProfileType[];
    for (const chargingProfile of chargingProfiles) {
      await this._chargingProfileRepository.createOrUpdateChargingProfile(
        chargingProfile,
        message.context.stationId,
        message.payload.evseId,
        message.payload.chargingLimitSource,
        true,
      );
    }

    // Create response
    const response: OCPP2_0_1.ReportChargingProfilesResponse = {};

    this.sendCallResultWithMessage(message, response).then(
      (messageConfirmation) =>
        this._logger.debug(
          'ReportChargingProfiles response sent: ',
          messageConfirmation,
        ),
    );
  }

  /**
   * Handle responses
   */

  @AsHandler(OCPPVersion.OCPP2_0_1, OCPP2_0_1_CallAction.ClearChargingProfile)
  protected async _handleClearChargingProfile(
    message: IMessage<OCPP2_0_1.ClearChargingProfileResponse>,
    props?: HandlerProperties,
  ): Promise<void> {
    this._logger.debug(
      'ClearChargingProfile response received:',
      message,
      props,
    );

    if (
      message.payload.status === OCPP2_0_1.ClearChargingProfileStatusEnumType.Accepted
    ) {
      const stationId: string = message.context.stationId;
      // Set existed profiles to isActive false
      await this._chargingProfileRepository.updateAllByQuery(
        {
          isActive: false,
        },
        {
          where: {
            stationId: stationId,
            isActive: true,
          },
          returning: false,
        },
      );
      // Request charging profiles to get the latest data
      this.sendCall(
        stationId,
        message.context.tenantId,
        OCPPVersion.OCPP2_0_1,
        OCPP2_0_1_CallAction.GetChargingProfiles,
        {
          requestId: await this._idGenerator.generateRequestId(
            message.context.stationId, ChargingStationSequenceType.getChargingProfiles,
          ),
          chargingProfile: {
            chargingLimitSource: [
              OCPP2_0_1.ChargingLimitSourceEnumType.CSO,
              OCPP2_0_1.ChargingLimitSourceEnumType.EMS,
              OCPP2_0_1.ChargingLimitSourceEnumType.SO,
              OCPP2_0_1.ChargingLimitSourceEnumType.Other,
            ],
          } as OCPP2_0_1.ChargingProfileCriterionType,
        } as OCPP2_0_1.GetChargingProfilesRequest,
      );
    } else {
      this._logger.error(
        `Failed to clear charging profile: ${JSON.stringify(message.payload)}`,
      );
    }
  }

  @AsHandler(OCPPVersion.OCPP2_0_1, OCPP2_0_1_CallAction.GetChargingProfiles)
  protected _handleGetChargingProfiles(
    message: IMessage<OCPP2_0_1.GetChargingProfilesResponse>,
    props?: HandlerProperties,
  ): void {
    this._logger.debug(
      'GetChargingProfiles response received:',
      message,
      props,
    );
  }

  @AsHandler(OCPPVersion.OCPP2_0_1, OCPP2_0_1_CallAction.SetChargingProfile)
  protected async _handleSetChargingProfile(
    message: IMessage<OCPP2_0_1.SetChargingProfileResponse>,
    props?: HandlerProperties,
  ): Promise<void> {
    this._logger.debug('SetChargingProfile response received:', message, props);
    const response: OCPP2_0_1.SetChargingProfileResponse = message.payload;
    if (response.status === OCPP2_0_1.ChargingProfileStatusEnumType.Rejected) {
      this._logger.error(
        `Failed to set charging profile: ${JSON.stringify(response)}`,
      );
    } else {
      const stationId: string = message.context.stationId;
      // Set existed profiles to isActive false
      await this._chargingProfileRepository.updateAllByQuery(
        {
          isActive: false,
        },
        {
          where: {
            stationId: stationId,
            isActive: true,
            chargingLimitSource: OCPP2_0_1.ChargingLimitSourceEnumType.CSO,
          },
          returning: false,
        },
      );
      // Request charging profiles to get the latest data
      this.sendCall(
        stationId,
        message.context.tenantId,
        OCPPVersion.OCPP2_0_1,
        OCPP2_0_1_CallAction.GetChargingProfiles,
        {
          requestId: await this._idGenerator.generateRequestId(
            message.context.stationId, ChargingStationSequenceType.getChargingProfiles,
          ),
          chargingProfile: {
            chargingLimitSource: [OCPP2_0_1.ChargingLimitSourceEnumType.CSO],
          } as OCPP2_0_1.ChargingProfileCriterionType,
        } as OCPP2_0_1.GetChargingProfilesRequest,
      );
    }
  }

  @AsHandler(OCPPVersion.OCPP2_0_1, OCPP2_0_1_CallAction.ClearedChargingLimit)
  protected _handleClearedChargingLimit(
    message: IMessage<OCPP2_0_1.ClearedChargingLimitResponse>,
    props?: HandlerProperties,
  ): void {
    this._logger.debug(
      'ClearedChargingLimit response received:',
      message,
      props,
    );
  }

  @AsHandler(OCPPVersion.OCPP2_0_1, OCPP2_0_1_CallAction.GetCompositeSchedule)
  protected async _handleGetCompositeSchedule(
    message: IMessage<OCPP2_0_1.GetCompositeScheduleResponse>,
    props?: HandlerProperties,
  ): Promise<void> {
    this._logger.debug(
      'GetCompositeSchedule response received:',
      message,
      props,
    );
    const response = message.payload;
    if (response.status === OCPP2_0_1.GenericStatusEnumType.Accepted) {
      if (response.schedule) {
        const compositeSchedule =
          await this._chargingProfileRepository.createCompositeSchedule(
            response.schedule,
            message.context.stationId,
          );
        this._logger.info(
          `Composite schedule created: ${JSON.stringify(compositeSchedule)}`,
        );
      } else {
        this._logger.error(
          `Missing schedule in response: ${response.status} ${JSON.stringify(response.statusInfo)}`,
        );
      }
    } else {
      this._logger.error(
        `Failed to get composite schedule: ${response.status} ${JSON.stringify(response.statusInfo)}`,
      );
    }
  }

  /**
   * Generates a `SetChargingProfileRequest` from the given `NotifyEVChargingScheduleRequest`.
   *
   * This method creates a charging profile based on the EV's charging schedule.
   *
   * @param request - The `NotifyEVChargingScheduleRequest` containing EV's charging schedule.
   * @param transaction - The transaction associated with the charging profile.
   * @param stationId - Station ID
   *
   * @returns A `SetChargingProfileRequest` with a generated charging profile.
   */
  private async _generateSetChargingProfileRequest(
    request: OCPP2_0_1.NotifyEVChargingScheduleRequest,
    transaction: Transaction,
    stationId: string,
  ): Promise<OCPP2_0_1.SetChargingProfileRequest> {
    const { chargingSchedule, evseId } = request;

    const purpose = OCPP2_0_1.ChargingProfilePurposeEnumType.TxProfile;
    chargingSchedule.id =
      await this._chargingProfileRepository.getNextChargingScheduleId(
        stationId,
      );

    const chargingProfile: OCPP2_0_1.ChargingProfileType = {
      id: await this._chargingProfileRepository.getNextChargingProfileId(
        stationId,
      ),
      stackLevel: await this._chargingProfileRepository.getNextStackLevel(
        stationId,
        transaction.id,
        purpose,
      ),
      chargingProfilePurpose: purpose,
      chargingProfileKind: OCPP2_0_1.ChargingProfileKindEnumType.Absolute,
      chargingSchedule: [chargingSchedule],
      transactionId: transaction.transactionId,
    };

    return {
      evseId,
      chargingProfile,
    } as OCPP2_0_1.SetChargingProfileRequest;
  }
}<|MERGE_RESOLUTION|>--- conflicted
+++ resolved
@@ -39,35 +39,19 @@
    * Fields
    */
 
-<<<<<<< HEAD
-  protected _requests: CallAction[] = [
+  _requests: CallAction[] = [
     OCPP2_0_1_CallAction.NotifyChargingLimit,
     OCPP2_0_1_CallAction.NotifyEVChargingNeeds,
     OCPP2_0_1_CallAction.NotifyEVChargingSchedule,
     OCPP2_0_1_CallAction.ReportChargingProfiles,
   ];
 
-  protected _responses: CallAction[] = [
+  _responses: CallAction[] = [
     OCPP2_0_1_CallAction.ClearChargingProfile,
     OCPP2_0_1_CallAction.ClearedChargingLimit,
     OCPP2_0_1_CallAction.GetChargingProfiles,
     OCPP2_0_1_CallAction.GetCompositeSchedule,
     OCPP2_0_1_CallAction.SetChargingProfile,
-=======
-  _requests: CallAction[] = [
-    CallAction.NotifyChargingLimit,
-    CallAction.NotifyEVChargingNeeds,
-    CallAction.NotifyEVChargingSchedule,
-    CallAction.ReportChargingProfiles,
-  ];
-
-  _responses: CallAction[] = [
-    CallAction.ClearChargingProfile,
-    CallAction.ClearedChargingLimit,
-    CallAction.GetChargingProfiles,
-    CallAction.GetCompositeSchedule,
-    CallAction.SetChargingProfile,
->>>>>>> 62f8ba45
   ];
 
   protected _transactionEventRepository: ITransactionEventRepository;
