--- conflicted
+++ resolved
@@ -199,15 +199,9 @@
       !hasAcOrDcChargingParameters ||
       !matchedChargingType
     ) {
-<<<<<<< HEAD
-      this.sendCallResultWithMessage(message, {
+      await this.sendCallResultWithMessage(message, {
         status: OCPP2_0_1.NotifyEVChargingNeedsStatusEnumType.Rejected,
       } as OCPP2_0_1.NotifyEVChargingNeedsResponse);
-=======
-      await this.sendCallResultWithMessage(message, {
-        status: NotifyEVChargingNeedsStatusEnumType.Rejected,
-      } as NotifyEVChargingNeedsResponse);
->>>>>>> 9535b57b
       return;
     }
 
@@ -221,15 +215,9 @@
         );
     } catch (error) {
       this._logger.error(`Failed to calculate charging profile: ${error}`);
-<<<<<<< HEAD
-      this.sendCallResultWithMessage(message, {
+      await this.sendCallResultWithMessage(message, {
         status: OCPP2_0_1.NotifyEVChargingNeedsStatusEnumType.Rejected,
       } as OCPP2_0_1.NotifyEVChargingNeedsResponse);
-=======
-      await this.sendCallResultWithMessage(message, {
-        status: NotifyEVChargingNeedsStatusEnumType.Rejected,
-      } as NotifyEVChargingNeedsResponse);
->>>>>>> 9535b57b
       return;
     }
 
@@ -242,15 +230,9 @@
       `Charging needs created: ${JSON.stringify(chargingNeeds)}`,
     );
 
-<<<<<<< HEAD
-    this.sendCallResultWithMessage(message, {
+    await this.sendCallResultWithMessage(message, {
       status: OCPP2_0_1.NotifyEVChargingNeedsStatusEnumType.Accepted,
     } as OCPP2_0_1.NotifyEVChargingNeedsResponse);
-=======
-    await this.sendCallResultWithMessage(message, {
-      status: NotifyEVChargingNeedsStatusEnumType.Accepted,
-    } as NotifyEVChargingNeedsResponse);
->>>>>>> 9535b57b
 
     const storedChargingProfile =
       await this.chargingProfileRepository.createOrUpdateChargingProfile(
@@ -283,15 +265,9 @@
     // There are different definitions for Accepted and Rejected in NotifyEVChargingScheduleResponse
     // in OCPP 2.0.1 V3 Part 2, see (1) 1.37.2 status field description and (2) K17.FR.11 and K17.FR.12
     // We use (1) in our code, i.e., always return Accepted in response
-<<<<<<< HEAD
-    this.sendCallResultWithMessage(message, {
+    await this.sendCallResultWithMessage(message, {
       status: OCPP2_0_1.GenericStatusEnumType.Accepted,
     } as OCPP2_0_1.NotifyEVChargingScheduleResponse);
-=======
-    await this.sendCallResultWithMessage(message, {
-      status: GenericStatusEnumType.Accepted,
-    } as NotifyEVChargingScheduleResponse);
->>>>>>> 9535b57b
 
     const activeTransaction =
       await this._transactionEventRepository.getActiveTransactionByStationIdAndEvseId(
@@ -336,15 +312,9 @@
     }
   }
 
-<<<<<<< HEAD
   @AsHandler(OCPPVersion.OCPP2_0_1, OCPP2_0_1_CallAction.NotifyChargingLimit)
-  protected _handleNotifyChargingLimit(
+  protected async _handleNotifyChargingLimit(
     message: IMessage<OCPP2_0_1.NotifyChargingLimitRequest>,
-=======
-  @AsHandler(CallAction.NotifyChargingLimit)
-  protected async _handleNotifyChargingLimit(
-    message: IMessage<NotifyChargingLimitRequest>,
->>>>>>> 9535b57b
     props?: HandlerProperties,
   ): Promise<void> {
     this._logger.debug('NotifyChargingLimit received:', message, props);
