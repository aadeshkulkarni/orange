// Copyright (c) 2023 S44, LLC
// Copyright Contributors to the CitrineOS Project
//
// SPDX-License-Identifier: Apache 2.0

import {
  AbstractModule,
  AsHandler,
  CallAction,
  ChargingLimitSourceEnumType,
  ChargingProfileCriterionType,
<<<<<<< HEAD
  ChargingProfileKindEnumType,
  ChargingProfilePurposeEnumType,
  ChargingProfileStatusEnumType,
  ChargingProfileType,
  ChargingRateUnitEnumType,
  ChargingSchedulePeriodType,
  ChargingScheduleType,
=======
  ChargingProfileStatusEnumType,
  ChargingProfileType,
>>>>>>> 7f0dc8c9
  ClearChargingProfileResponse,
  ClearChargingProfileStatusEnumType,
  ClearedChargingLimitResponse,
  EventGroup,
  GenericStatusEnumType,
  GetChargingProfilesRequest,
  GetChargingProfilesResponse,
  GetCompositeScheduleResponse,
  HandlerProperties,
  ICache,
  IMessage,
  IMessageHandler,
  IMessageSender,
  NotifyChargingLimitRequest,
  NotifyChargingLimitResponse,
  NotifyEVChargingNeedsRequest,
  NotifyEVChargingNeedsResponse,
  NotifyEVChargingNeedsStatusEnumType,
  NotifyEVChargingScheduleRequest,
  NotifyEVChargingScheduleResponse,
  ReportChargingProfilesRequest,
  ReportChargingProfilesResponse,
  SetChargingProfileRequest,
  SetChargingProfileResponse,
  SystemConfig,
} from '@citrineos/base';
import {
  generateRequestId,
  RabbitMqReceiver,
  RabbitMqSender,
  Timer,
} from '@citrineos/util';
import deasyncPromise from 'deasync-promise';
import { ILogObj, Logger } from 'tslog';
import {
  IChargingProfileRepository,
  IDeviceModelRepository,
  ITransactionEventRepository,
  sequelize,
} from '@citrineos/data';

/**
 * Component that handles provisioning related messages.
 */
export class SmartChargingModule extends AbstractModule {
  /**
   * Fields
   */

  protected _requests: CallAction[] = [
    CallAction.NotifyChargingLimit,
    CallAction.NotifyEVChargingNeeds,
    CallAction.NotifyEVChargingSchedule,
    CallAction.ReportChargingProfiles,
  ];

  protected _responses: CallAction[] = [
    CallAction.ClearChargingProfile,
    CallAction.ClearedChargingLimit,
    CallAction.GetChargingProfiles,
    CallAction.GetCompositeSchedule,
    CallAction.SetChargingProfile,
  ];

  protected _transactionEventRepository: ITransactionEventRepository;
  protected _deviceModelRepository: IDeviceModelRepository;
  protected _chargingProfileRepository: IChargingProfileRepository;

  /**
   * Constructor
   */

  /**
   * This is the constructor function that initializes the {@link SmartChargingModule}.
   *
   * @param {SystemConfig} config - The `config` contains configuration settings for the module.
   *
   * @param {ICache} [cache] - The cache instance which is shared among the modules & Central System to pass information such as blacklisted actions or boot status.
   *
   * @param {IMessageSender} [sender] - The `sender` parameter is an optional parameter that represents an instance of the {@link IMessageSender} interface.
   * It is used to send messages from the central system to external systems or devices. If no `sender` is provided, a default {@link RabbitMqSender} instance is created and used.
   *
   * @param {IMessageHandler} [handler] - The `handler` parameter is an optional parameter that represents an instance of the {@link IMessageHandler} interface.
   * It is used to handle incoming messages and dispatch them to the appropriate methods or functions. If no `handler` is provided, a default {@link RabbitMqReceiver} instance is created and used.
   *
   * @param {Logger<ILogObj>} [logger] - The `logger` parameter is an optional parameter that represents an instance of {@link Logger<ILogObj>}.
   * It is used to propagate system wide logger settings and will serve as the parent logger for any sub-component logging. If no `logger` is provided, a default {@link Logger<ILogObj>} instance is created and used.
   *
   * @param {ITransactionEventRepository} [transactionEventRepository] - An optional parameter of type {@link ITransactionEventRepository}
   * which represents a repository for accessing and manipulating transaction data.
   * If no `transactionEventRepository` is provided, a default {@link sequelize:transactionEventRepository} instance is created and used.
   *
   * @param {IDeviceModelRepository} [deviceModelRepository] - An optional parameter of type {@link IDeviceModelRepository}
   * which represents a repository for accessing and manipulating variable data.
   * If no `deviceModelRepository` is provided, a default {@link sequelize:deviceModelRepository} instance is created and used.
   *
   * @param {IChargingProfileRepository} [chargingProfileRepository] - An optional parameter of type {@link IChargingProfileRepository}
   * which represents a repository for accessing and manipulating charging profile data.
   * If no `chargingProfileRepository` is provided, a default {@link sequelize:chargingProfileRepository} instance is created and used.
   */
  constructor(
    config: SystemConfig,
    cache: ICache,
    sender?: IMessageSender,
    handler?: IMessageHandler,
    logger?: Logger<ILogObj>,
    transactionEventRepository?: ITransactionEventRepository,
    deviceModelRepository?: IDeviceModelRepository,
    chargingProfileRepository?: IChargingProfileRepository,
  ) {
    super(
      config,
      cache,
      handler || new RabbitMqReceiver(config, logger),
      sender || new RabbitMqSender(config, logger),
      EventGroup.SmartCharging,
      logger,
    );

    const timer = new Timer();
    this._logger.info('Initializing...');

    if (!deasyncPromise(this._initHandler(this._requests, this._responses))) {
      throw new Error(
        'Could not initialize module due to failure in handler initialization.',
      );
    }

    this._transactionEventRepository =
      transactionEventRepository ||
      new sequelize.SequelizeTransactionEventRepository(config, this._logger);
    this._deviceModelRepository =
      deviceModelRepository ||
      new sequelize.SequelizeDeviceModelRepository(config, this._logger);
    this._chargingProfileRepository =
      chargingProfileRepository ||
      new sequelize.SequelizeChargingProfileRepository(config, this._logger);

    this._logger.info(`Initialized in ${timer.end()}ms...`);
  }

  get transactionEventRepository(): ITransactionEventRepository {
    return this._transactionEventRepository;
  }
  get deviceModelRepository(): IDeviceModelRepository {
    return this._deviceModelRepository;
  }
  get chargingProfileRepository(): IChargingProfileRepository {
    return this._chargingProfileRepository;
  }

  /**
   * Handle requests
   */

  @AsHandler(CallAction.NotifyEVChargingNeeds)
  protected async _handleNotifyEVChargingNeeds(
    message: IMessage<NotifyEVChargingNeedsRequest>,
    props?: HandlerProperties,
  ): Promise<void> {
    this._logger.debug('NotifyEVChargingNeeds received:', message, props);
    const request = message.payload;
    const stationId = message.context.stationId;
    const activeTransaction =
      await this._transactionEventRepository.readActiveTransactionByStationIdAndEvseId(
        stationId,
        request.evseId,
      );
    this._logger.info(
      `Found active transaction on station ${stationId} evse ${request.evseId}: ${JSON.stringify(activeTransaction)}`,
    );

    // OCPP 2.0.1 Part 2 K17.FR.06 and expect an active transaction
    if (
      (!request.chargingNeeds.dcChargingParameters &&
        !request.chargingNeeds.acChargingParameters) ||
      !activeTransaction
    ) {
      this.sendCallResultWithMessage(message, {
        status: NotifyEVChargingNeedsStatusEnumType.Rejected,
      } as NotifyEVChargingNeedsResponse).then((messageConfirmation) =>
        this._logger.debug(
          'NotifyEVChargingNeeds response sent: ',
          messageConfirmation,
        ),
      );
      return;
    }

    const chargingNeeds =
      await this._chargingProfileRepository.createChargingNeeds(
        request,
        stationId,
      );
    this._logger.info(
      `Charging needs created: ${JSON.stringify(chargingNeeds)}`,
    );

    this.sendCallResultWithMessage(message, {
      status: NotifyEVChargingNeedsStatusEnumType.Accepted,
    } as NotifyEVChargingNeedsResponse).then((messageConfirmation) =>
      this._logger.debug(
        'NotifyEVChargingNeeds response sent: ',
        messageConfirmation,
      ),
    );

    // TODO: (K16.FR.12 and K17) Charging Station sends a NotifyEVChargingNeedsRequest
    //  CSMS calculates new charging schedule, that tries to accommodate the EV charging needs and
    //  still fits within the schedule boundaries imposed by other parameters.
    //  The CSMS SHALL send a SetChargingProfileRequest based on the needs
    //  Details in K17.FR.07: The CSMS SHALL send a SetChargingProfileRequest with:
    //  1. chargingProfilePurpose = TxProfile
    //  2. and at most three chargingSchedule
    //  3. and optional salesTariff elements,
    //  4. that each contain no more periods than specified by maxScheduleTuples in NotifyEVChargingNeedsRequest
    //  and by device model variable SmartChargingCtrlr.PeriodsPerSchedule.
    const chargingProfile: ChargingProfileType = {
      id: 1, // TODO tbd
      stackLevel: 0,
      chargingProfilePurpose: ChargingProfilePurposeEnumType.TxProfile,
      chargingProfileKind: ChargingProfileKindEnumType.Relative,
      chargingSchedule: [
        {
          id: 1, // TODO tbd
          chargingRateUnit: ChargingRateUnitEnumType.W, // TODO tbd
          chargingSchedulePeriod: [
            {
              startPeriod: 0,
              limit: 1, // TODO tbd
            } as ChargingSchedulePeriodType,
          ],
          minChargingRate: 8.1, // TODO tbd,
        } as ChargingScheduleType,
      ],
      transactionId: activeTransaction.transactionId,
    };
    const setChargingProfileRequest: SetChargingProfileRequest = {
      evseId: request.evseId,
      chargingProfile: chargingProfile,
    };

    await this.chargingProfileRepository.createOrUpdateChargingProfile(
      chargingProfile,
      stationId,
      request.evseId,
    );

    // TODO: (K17.FR.08) The CSMS SHOULD send a SetChargingProfileRequest to the Charging Station within 60 seconds.
    this.sendCall(
      stationId,
      message.context.tenantId,
      CallAction.SetChargingProfile,
      setChargingProfileRequest,
    );
  }

  @AsHandler(CallAction.NotifyEVChargingSchedule)
  protected _handleNotifyEVChargingSchedule(
    message: IMessage<NotifyEVChargingScheduleRequest>,
    props?: HandlerProperties,
  ): void {
    this._logger.debug('NotifyEVChargingSchedule received:', message, props);

    // TODO: (K17.FR.11) check EV charging profile is within limits of CSMS ChargingSchedule
    //  1. Reject if it is not within limits and CSMS starts new renegotiation as per use case K16 (K16.FR.08)
    //  i.e., send an set charging profile request (K17.FR.13)
    //  2. Accept if it is within limits
    //  we need to figure out where we can find the limits of ChargingSchedule

    // Create response
    const response: NotifyEVChargingScheduleResponse = {
      status: GenericStatusEnumType.Accepted,
    };

    this.sendCallResultWithMessage(message, response).then(
      (messageConfirmation) =>
        this._logger.debug(
          'NotifyEVChargingSchedule response sent: ',
          messageConfirmation,
        ),
    );
  }

  @AsHandler(CallAction.NotifyChargingLimit)
  protected _handleNotifyChargingLimit(
    message: IMessage<NotifyChargingLimitRequest>,
    props?: HandlerProperties,
  ): void {
    this._logger.debug('NotifyChargingLimit received:', message, props);

    // Create response
    const response: NotifyChargingLimitResponse = {};

    this.sendCallResultWithMessage(message, response).then(
      (messageConfirmation) =>
        this._logger.debug(
          'NotifyChargingLimit response sent: ',
          messageConfirmation,
        ),
    );
  }

  @AsHandler(CallAction.ReportChargingProfiles)
  protected async _handleReportChargingProfiles(
    message: IMessage<ReportChargingProfilesRequest>,
    props?: HandlerProperties,
  ): Promise<void> {
    this._logger.debug('ReportChargingProfiles received:', message, props);

    const chargingProfiles = message.payload
      .chargingProfile as ChargingProfileType[];
    for (const chargingProfile of chargingProfiles) {
      await this._chargingProfileRepository.createOrUpdateChargingProfile(
        chargingProfile,
        message.context.stationId,
        message.payload.evseId,
        message.payload.chargingLimitSource,
        true,
      );
    }

    // Create response
    const response: ReportChargingProfilesResponse = {};

    this.sendCallResultWithMessage(message, response).then(
      (messageConfirmation) =>
        this._logger.debug(
          'ReportChargingProfiles response sent: ',
          messageConfirmation,
        ),
    );
  }

  /**
   * Handle responses
   */

  @AsHandler(CallAction.ClearChargingProfile)
  protected async _handleClearChargingProfile(
    message: IMessage<ClearChargingProfileResponse>,
    props?: HandlerProperties,
  ): Promise<void> {
    this._logger.debug(
      'ClearChargingProfile response received:',
      message,
      props,
    );

    if (
      message.payload.status === ClearChargingProfileStatusEnumType.Accepted
    ) {
      const stationId: string = message.context.stationId;
      // Set existed profiles to isActive false
      await this._chargingProfileRepository.updateAllByQuery(
        {
          isActive: false,
        },
        {
          where: {
            stationId: stationId,
            isActive: true,
          },
          returning: false,
        },
      );
      // Request charging profiles to get the latest data
      this.sendCall(
        stationId,
        message.context.tenantId,
        CallAction.GetChargingProfiles,
        {
          requestId: generateRequestId(),
          chargingProfile: {
            chargingLimitSource: [
              ChargingLimitSourceEnumType.CSO,
              ChargingLimitSourceEnumType.EMS,
              ChargingLimitSourceEnumType.SO,
              ChargingLimitSourceEnumType.Other,
            ],
          } as ChargingProfileCriterionType,
        } as GetChargingProfilesRequest,
      );
    } else {
      this._logger.error(
        `Failed to clear charging profile: ${JSON.stringify(message.payload)}`,
      );
    }
  }

  @AsHandler(CallAction.GetChargingProfiles)
  protected _handleGetChargingProfiles(
    message: IMessage<GetChargingProfilesResponse>,
    props?: HandlerProperties,
  ): void {
    this._logger.debug(
      'GetChargingProfiles response received:',
      message,
      props,
    );
  }

  @AsHandler(CallAction.SetChargingProfile)
  protected async _handleSetChargingProfile(
    message: IMessage<SetChargingProfileResponse>,
    props?: HandlerProperties,
  ): Promise<void> {
    this._logger.debug('SetChargingProfile response received:', message, props);
    const response: SetChargingProfileResponse = message.payload;
    if (response.status === ChargingProfileStatusEnumType.Rejected) {
      this._logger.error(
        `Failed to set charging profile: ${JSON.stringify(response)}`,
      );
    } else {
      const stationId: string = message.context.stationId;
      // Set existed profiles to isActive false
      await this._chargingProfileRepository.updateAllByQuery(
        {
          isActive: false,
        },
        {
          where: {
            stationId: stationId,
            isActive: true,
            chargingLimitSource: ChargingLimitSourceEnumType.CSO,
          },
          returning: false,
        },
      );
      // Request charging profiles to get the latest data
      this.sendCall(
        stationId,
        message.context.tenantId,
        CallAction.GetChargingProfiles,
        {
          requestId: generateRequestId(),
          chargingProfile: {
            chargingLimitSource: [ChargingLimitSourceEnumType.CSO],
          } as ChargingProfileCriterionType,
        } as GetChargingProfilesRequest,
      );
    }
  }

  @AsHandler(CallAction.ClearedChargingLimit)
  protected _handleClearedChargingLimit(
    message: IMessage<ClearedChargingLimitResponse>,
    props?: HandlerProperties,
  ): void {
    this._logger.debug(
      'ClearedChargingLimit response received:',
      message,
      props,
    );
  }

  @AsHandler(CallAction.GetCompositeSchedule)
  protected async _handleGetCompositeSchedule(
    message: IMessage<GetCompositeScheduleResponse>,
    props?: HandlerProperties,
  ): Promise<void> {
    this._logger.debug(
      'GetCompositeSchedule response received:',
      message,
      props,
    );
    const response = message.payload;
    if (response.status === GenericStatusEnumType.Accepted) {
      if (response.schedule) {
        const compositeSchedule =
          await this._chargingProfileRepository.createCompositeSchedule(
            response.schedule,
            message.context.stationId,
          );
        this._logger.info(
          `Composite schedule created: ${JSON.stringify(compositeSchedule)}`,
        );
      } else {
        this._logger.error(
          `Missing schedule in response: ${response.status} ${JSON.stringify(response.statusInfo)}`,
        );
      }
    } else {
      this._logger.error(
        `Failed to get composite schedule: ${response.status} ${JSON.stringify(response.statusInfo)}`,
      );
    }
  }
}<|MERGE_RESOLUTION|>--- conflicted
+++ resolved
@@ -9,7 +9,6 @@
   CallAction,
   ChargingLimitSourceEnumType,
   ChargingProfileCriterionType,
-<<<<<<< HEAD
   ChargingProfileKindEnumType,
   ChargingProfilePurposeEnumType,
   ChargingProfileStatusEnumType,
@@ -17,10 +16,6 @@
   ChargingRateUnitEnumType,
   ChargingSchedulePeriodType,
   ChargingScheduleType,
-=======
-  ChargingProfileStatusEnumType,
-  ChargingProfileType,
->>>>>>> 7f0dc8c9
   ClearChargingProfileResponse,
   ClearChargingProfileStatusEnumType,
   ClearedChargingLimitResponse,
@@ -185,7 +180,7 @@
     const request = message.payload;
     const stationId = message.context.stationId;
     const activeTransaction =
-      await this._transactionEventRepository.readActiveTransactionByStationIdAndEvseId(
+      await this._transactionEventRepository.getActiveTransactionByStationIdAndEvseId(
         stationId,
         request.evseId,
       );
