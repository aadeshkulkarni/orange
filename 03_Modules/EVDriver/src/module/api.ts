// Copyright (c) 2023 S44, LLC
// Copyright Contributors to the CitrineOS Project
//
// SPDX-License-Identifier: Apache 2.0

import { FastifyInstance, FastifyRequest } from 'fastify';
import { ILogObj, Logger } from 'tslog';
import { IEVDriverModuleApi } from './interface';
import { EVDriverModule } from './module';
import {
  AbstractModuleApi,
  AsDataEndpoint,
  AsMessageEndpoint,
  AuthorizationDataSchema,
  CallAction,
  HttpMethod,
  IMessageConfirmation,
  Namespace,
  OCPP2_0_1,
  OCPP2_0_1_CallAction,
  OCPPVersion
} from '@citrineos/base';
import {
  AuthorizationQuerySchema,
  AuthorizationQuerystring,
  AuthorizationRestrictions,
  AuthorizationRestrictionsSchema,
  CallMessage,
  ChargingStationKeyQuerySchema,
  ChargingStationKeyQuerystring,
  LocalListVersion,
} from '@citrineos/data';
import { validateChargingProfileType } from '@citrineos/util';
import { v4 as uuidv4 } from 'uuid';

/**
 * Server API for the provisioning component.
 */
export class EVDriverModuleApi
  extends AbstractModuleApi<EVDriverModule>
  implements IEVDriverModuleApi
{
  /**
   * Constructs a new instance of the class.
   *
   * @param {EVDriverModule} evDriverModule - The EVDriver module.
   * @param {FastifyInstance} server - The Fastify server instance.
   * @param {Logger<ILogObj>} [logger] - The logger for logging.
   */
  constructor(
    evDriverModule: EVDriverModule,
    server: FastifyInstance,
    logger?: Logger<ILogObj>,
  ) {
    super(evDriverModule, server, logger);
  }

  /**
   * Data Endpoint Methods
   */

  @AsDataEndpoint(
    Namespace.AuthorizationData,
    HttpMethod.Put,
    AuthorizationQuerySchema,
    AuthorizationDataSchema,
  )
  putAuthorization(
    request: FastifyRequest<{
      Body: OCPP2_0_1.AuthorizationData;
      Querystring: AuthorizationQuerystring;
    }>,
  ): Promise<OCPP2_0_1.AuthorizationData | undefined> {
    return this._module.authorizeRepository.createOrUpdateByQuerystring(
      request.body,
      request.query,
    );
  }

  @AsDataEndpoint(
    Namespace.AuthorizationRestrictions,
    HttpMethod.Put,
    AuthorizationQuerySchema,
    AuthorizationRestrictionsSchema,
  )
  putAuthorizationRestrictions(
    request: FastifyRequest<{
      Body: AuthorizationRestrictions;
      Querystring: AuthorizationQuerystring;
    }>,
  ): Promise<OCPP2_0_1.AuthorizationData[]> {
    return this._module.authorizeRepository.updateRestrictionsByQuerystring(
      request.body,
      request.query,
    );
  }

  @AsDataEndpoint(
    Namespace.AuthorizationData,
    HttpMethod.Get,
    AuthorizationQuerySchema,
  )
  getAuthorization(
    request: FastifyRequest<{ Querystring: AuthorizationQuerystring }>,
  ): Promise<OCPP2_0_1.AuthorizationData[]> {
    return this._module.authorizeRepository.readAllByQuerystring(request.query);
  }

  @AsDataEndpoint(
    Namespace.AuthorizationData,
    HttpMethod.Delete,
    AuthorizationQuerySchema,
  )
  deleteAuthorization(
    request: FastifyRequest<{ Querystring: AuthorizationQuerystring }>,
  ): Promise<string> {
    return this._module.authorizeRepository
      .deleteAllByQuerystring(request.query)
      .then(
        (deletedCount) =>
          deletedCount.toString() +
          ' rows successfully deleted from ' +
          Namespace.AuthorizationData,
      );
  }

  @AsDataEndpoint(
    Namespace.LocalListVersion,
    HttpMethod.Get,
    ChargingStationKeyQuerySchema,
  )
  async getLocalAuthorizationListVersion(
    request: FastifyRequest<{ Querystring: ChargingStationKeyQuerystring }>,
  ): Promise<LocalListVersion | undefined> {
    return await this._module.localAuthListRepository.readOnlyOneByQuery({
      stationId: request.query.stationId,
    });
  }

  /**
   * Message Endpoint Methods
   */
  @AsMessageEndpoint(
    OCPP2_0_1_CallAction.RequestStartTransaction,
    OCPP2_0_1.RequestStartTransactionRequestSchema,
  )
  async requestStartTransaction(
    identifier: string[],
    tenantId: string,
    request: OCPP2_0_1.RequestStartTransactionRequest,
    callbackUrl?: string,
<<<<<<< HEAD
  ): Promise<IMessageConfirmation[]> {
    const results: IMessageConfirmation[] = [];
=======
  ): Promise<IMessageConfirmation> {
    let payloadMessage;
    if (request.chargingProfile) {
      const chargingProfile = request.chargingProfile;
      // Ocpp 2.0.1 Part 2 K05.FR.02
      if (
        chargingProfile.chargingProfilePurpose !==
        OCPP2_0_1.ChargingProfilePurposeEnumType.TxProfile
      ) {
        return {
          success: false,
          payload:
            'The Purpose of the ChargingProfile SHALL always be TxProfile.',
        };
      }
>>>>>>> 6c5cf84b

    for (const i of identifier) {
      let payloadMessage;

      if (request.chargingProfile) {
        const chargingProfile = { ...request.chargingProfile };

        if (
          chargingProfile.chargingProfilePurpose !==
          ChargingProfilePurposeEnumType.TxProfile
        ) {
          results.push({
            success: false,
            payload:
              'The Purpose of the ChargingProfile SHALL always be TxProfile.',
          });
          continue;
        }

        if (chargingProfile.transactionId) {
          chargingProfile.transactionId = undefined;
          this._logger.warn(
            `A transactionId cannot be provided in the ChargingProfile for station: ${i}`,
          );
        }

        try {
          await validateChargingProfileType(
            chargingProfile,
            i,
            this._module.deviceModelRepository,
            this._module.chargingProfileRepository,
            this._module.transactionEventRepository,
            this._logger,
            request.evseId,
          );

          const smartChargingEnabled =
            await this._module.deviceModelRepository.readAllByQuerystring({
              component_name: 'SmartChargingCtrlr',
              variable_name: 'Enabled',
              stationId: i,
            });

          if (
            smartChargingEnabled.length > 0 &&
            smartChargingEnabled[0].value === 'false'
          ) {
            payloadMessage = `SmartCharging is not enabled on charger ${i}. The charging profile will be ignored.`;
            this._logger.warn(payloadMessage);
          } else {
            await this._module.chargingProfileRepository.createOrUpdateChargingProfile(
              chargingProfile,
              i,
              request.evseId,
            );
          }
        } catch (error) {
          results.push({
            success: false,
            payload:
              error instanceof Error ? error.message : JSON.stringify(error),
          });
          continue;
        }
      }

      try {
        const confirmation = await this._module.sendCall(
          i,
          tenantId,
          CallAction.RequestStartTransaction,
          request,
          callbackUrl,
        );

        results.push(
          payloadMessage
            ? { success: true, payload: payloadMessage }
            : confirmation,
        );
      } catch (error) {
        results.push({
          success: false,
          payload:
            error instanceof Error ? error.message : JSON.stringify(error),
        });
      }
    }

<<<<<<< HEAD
    return results;
=======
    const confirmation: IMessageConfirmation = await this._module.sendCall(
      identifier,
      tenantId,
      OCPPVersion.OCPP2_0_1,
      OCPP2_0_1_CallAction.RequestStartTransaction,
      request,
      callbackUrl,
    );
    if (payloadMessage) {
      return { success: true, payload: payloadMessage };
    } else {
      return confirmation;
    }
>>>>>>> 6c5cf84b
  }

  @AsMessageEndpoint(
    OCPP2_0_1_CallAction.RequestStopTransaction,
    OCPP2_0_1.RequestStopTransactionRequestSchema,
  )
  async requestStopTransaction(
    identifier: string[],
    tenantId: string,
    request: OCPP2_0_1.RequestStopTransactionRequest,
    callbackUrl?: string,
<<<<<<< HEAD
  ): Promise<IMessageConfirmation[]> {
    const results: Promise<IMessageConfirmation>[] = identifier.map((id) =>
      this._module.sendCall(
        id,
        tenantId,
        CallAction.RequestStopTransaction,
        request,
        callbackUrl,
      ),
=======
  ): Promise<IMessageConfirmation> {
    return this._module.sendCall(
      identifier,
      tenantId,
      OCPPVersion.OCPP2_0_1,
      OCPP2_0_1_CallAction.RequestStopTransaction,
      request,
      callbackUrl,
>>>>>>> 6c5cf84b
    );
    return Promise.all(results);
  }

  @AsMessageEndpoint(
    OCPP2_0_1_CallAction.CancelReservation,
    OCPP2_0_1.CancelReservationRequestSchema,
  )
  async cancelReservation(
    identifiers: string[],
    tenantId: string,
    request: OCPP2_0_1.CancelReservationRequest,
    callbackUrl?: string,
  ): Promise<IMessageConfirmation[]> {
    try {
      const reservations = await Promise.all(
        identifiers.map((identifier) =>
          this._module.reservationRepository.readOnlyOneByQuery({
            where: {
              id: request.reservationId,
              stationId: identifier,
            },
          }),
        ),
      );

      const missingReservations = identifiers.filter(
        (identifier, index) => !reservations[index],
      );

<<<<<<< HEAD
      if (missingReservations.length > 0) {
        throw new Error(
          `Reservation ${request.reservationId} not found for station IDs: ${missingReservations.join(
            ', ',
          )}.`,
        );
      }

      const correlationIds = reservations.map((reservation, index) => {
        const correlationId = uuidv4();
        if (reservation) {
          this._module.callMessageRepository.create(
            CallMessage.build({
              correlationId,
              reservationId: reservation.databaseId,
            }),
          );
        }
        return correlationId;
      });

      const results = await Promise.all(
        identifiers.map((identifier, index) =>
          this._module.sendCall(
            identifier,
            tenantId,
            CallAction.CancelReservation,
            request,
            callbackUrl,
            correlationIds[index],
          ),
        ),
=======
      return this._module.sendCall(
        identifier,
        tenantId,
        OCPPVersion.OCPP2_0_1,
        OCPP2_0_1_CallAction.CancelReservation,
        request,
        callbackUrl,
        correlationId,
>>>>>>> 6c5cf84b
      );

      return results;
    } catch (error) {
      this._logger.error(
        `CancelReservation request failed: ${
          error instanceof Error ? error.message : JSON.stringify(error)
        }`,
      );

      return identifiers.map(() => ({
        success: false,
        payload: error instanceof Error ? error.message : JSON.stringify(error),
      }));
    }
  }

  @AsMessageEndpoint(OCPP2_0_1_CallAction.ReserveNow, OCPP2_0_1.ReserveNowRequestSchema)
  async reserveNow(
    identifier: string[],
    tenantId: string,
    request: OCPP2_0_1.ReserveNowRequest,
    callbackUrl?: string,
  ): Promise<IMessageConfirmation[]> {
    const results: IMessageConfirmation[] = [];
    for (const i of identifier) {
      try {
        const storedReservation =
          await this._module.reservationRepository.createOrUpdateReservation(
            request,
            i,
            false,
          );
  
        if (!storedReservation) {
          results.push({
            success: false,
            payload: `Reservation could not be stored for station: ${i}.`,
          });
          continue;
        }
  
        const correlationId = uuidv4();
        await this._module.callMessageRepository.create(
          CallMessage.build({
            correlationId,
            reservationId: storedReservation.databaseId,
          }),
        );
  
        const confirmation = await this._module.sendCall(
          i,
          tenantId,
          CallAction.ReserveNow,
          request,
          callbackUrl,
          correlationId,
        );
  
        results.push(confirmation);
      } catch (error) {
        results.push({
          success: false,
          payload:
            error instanceof Error ? error.message : JSON.stringify(error),
        });
      }
    }
<<<<<<< HEAD
  
    return results;
=======

    const correlationId = uuidv4();
    await this._module.callMessageRepository.create(
      CallMessage.build({
        correlationId,
        reservationId: storedReservation.databaseId,
      }),
    );

    return this._module.sendCall(
      identifier,
      tenantId,
      OCPPVersion.OCPP2_0_1,
      OCPP2_0_1_CallAction.ReserveNow,
      request,
      callbackUrl,
      correlationId,
    );
>>>>>>> 6c5cf84b
  }

  @AsMessageEndpoint(OCPP2_0_1_CallAction.UnlockConnector, OCPP2_0_1.UnlockConnectorRequestSchema)
  unlockConnector(
    identifier: string[],
    tenantId: string,
    request: OCPP2_0_1.UnlockConnectorRequest,
    callbackUrl?: string,
<<<<<<< HEAD
  ): Promise<IMessageConfirmation[]> {
    const results: Promise<IMessageConfirmation>[] = identifier.map((id) =>
      this._module.sendCall(
        id,
        tenantId,
        CallAction.UnlockConnector,
        request,
        callbackUrl,
      ),
=======
  ): Promise<IMessageConfirmation> {
    return this._module.sendCall(
      identifier,
      tenantId,
      OCPPVersion.OCPP2_0_1,
      OCPP2_0_1_CallAction.UnlockConnector,
      request,
      callbackUrl,
>>>>>>> 6c5cf84b
    );
    return Promise.all(results);
  }

  @AsMessageEndpoint(OCPP2_0_1_CallAction.ClearCache, OCPP2_0_1.ClearCacheRequestSchema)
  clearCache(
    identifier: string[],
    tenantId: string,
    request: OCPP2_0_1.ClearCacheRequest,
    callbackUrl?: string,
<<<<<<< HEAD
  ): Promise<IMessageConfirmation[]> {
    const results: Promise<IMessageConfirmation>[] = identifier.map((id) =>
      this._module.sendCall(
        id,
        tenantId,
        CallAction.ClearCache,
        request,
        callbackUrl,
      ),
=======
  ): Promise<IMessageConfirmation> {
    return this._module.sendCall(
      identifier,
      tenantId,
      OCPPVersion.OCPP2_0_1,
      OCPP2_0_1_CallAction.ClearCache,
      request,
      callbackUrl,
>>>>>>> 6c5cf84b
    );
    return Promise.all(results);
  }

  @AsMessageEndpoint(OCPP2_0_1_CallAction.SendLocalList, OCPP2_0_1.SendLocalListRequestSchema)
  async sendLocalList(
    identifier: string[],
    tenantId: string,
    request: OCPP2_0_1.SendLocalListRequest,
    callbackUrl?: string,
<<<<<<< HEAD
  ): Promise<IMessageConfirmation[]> {
    const results: IMessageConfirmation[] = [];
  
    for (const i of identifier) {
      try {
        const correlationId = uuidv4();
  
        await this._module.localAuthListService.persistSendLocalListForStationIdAndCorrelationIdAndSendLocalListRequest(
          i,
          correlationId,
          request,
        );
  
        const confirmation = await this._module.sendCall(
          i,
          tenantId,
          CallAction.SendLocalList,
          request,
          callbackUrl,
          correlationId,
        );
  
        results.push(confirmation);
      } catch (error) {
        results.push({
          success: false,
          payload:
            error instanceof Error ? error.message : JSON.stringify(error),
        });
      }
    }
  
    return results;
=======
  ): Promise<IMessageConfirmation> {
    const correlationId = uuidv4();
    await this._module.localAuthListService.persistSendLocalListForStationIdAndCorrelationIdAndSendLocalListRequest(
      identifier,
      correlationId,
      request,
    );

    return this._module.sendCall(
      identifier,
      tenantId,
      OCPPVersion.OCPP2_0_1,
      OCPP2_0_1_CallAction.SendLocalList,
      request,
      callbackUrl,
      correlationId,
    );
>>>>>>> 6c5cf84b
  }

  @AsMessageEndpoint(
    OCPP2_0_1_CallAction.GetLocalListVersion,
    OCPP2_0_1.GetLocalListVersionRequestSchema,
  )
  getLocalListVersion(
    identifier: string[],
    tenantId: string,
    request: OCPP2_0_1.GetLocalListVersionRequest,
    callbackUrl?: string,
<<<<<<< HEAD
  ): Promise<IMessageConfirmation[]> {
    const results: Promise<IMessageConfirmation>[] = identifier.map((id) =>
      this._module.sendCall(
        id,
        tenantId,
        CallAction.GetLocalListVersion,
        request,
        callbackUrl,
      ),
=======
  ): Promise<IMessageConfirmation> {
    return this._module.sendCall(
      identifier,
      tenantId,
      OCPPVersion.OCPP2_0_1,
      OCPP2_0_1_CallAction.GetLocalListVersion,
      request,
      callbackUrl,
>>>>>>> 6c5cf84b
    );
    return Promise.all(results);
  }

  /**
   * Overrides superclass method to generate the URL path based on the input {@link CallAction} and the module's endpoint prefix configuration.
   *
   * @param {CallAction} input - The input {@link CallAction}.
   * @return {string} - The generated URL path.
   */
  protected _toMessagePath(input: CallAction): string {
    const endpointPrefix = this._module.config.modules.evdriver.endpointPrefix;
    return super._toMessagePath(input, endpointPrefix);
  }

  /**
   * Overrides superclass method to generate the URL path based on the input {@link Namespace} and the module's endpoint prefix configuration.
   *
   * @param {CallAction} input - The input {@link Namespace}.
   * @return {string} - The generated URL path.
   */
  protected _toDataPath(input: Namespace): string {
    const endpointPrefix = this._module.config.modules.evdriver.endpointPrefix;
    return super._toDataPath(input, endpointPrefix);
  }
}<|MERGE_RESOLUTION|>--- conflicted
+++ resolved
@@ -18,7 +18,7 @@
   Namespace,
   OCPP2_0_1,
   OCPP2_0_1_CallAction,
-  OCPPVersion
+  OCPPVersion,
 } from '@citrineos/base';
 import {
   AuthorizationQuerySchema,
@@ -33,9 +33,6 @@
 import { validateChargingProfileType } from '@citrineos/util';
 import { v4 as uuidv4 } from 'uuid';
 
-/**
- * Server API for the provisioning component.
- */
 export class EVDriverModuleApi
   extends AbstractModuleApi<EVDriverModule>
   implements IEVDriverModuleApi
@@ -140,6 +137,7 @@
   /**
    * Message Endpoint Methods
    */
+
   @AsMessageEndpoint(
     OCPP2_0_1_CallAction.RequestStartTransaction,
     OCPP2_0_1.RequestStartTransactionRequestSchema,
@@ -149,36 +147,20 @@
     tenantId: string,
     request: OCPP2_0_1.RequestStartTransactionRequest,
     callbackUrl?: string,
-<<<<<<< HEAD
   ): Promise<IMessageConfirmation[]> {
     const results: IMessageConfirmation[] = [];
-=======
-  ): Promise<IMessageConfirmation> {
-    let payloadMessage;
-    if (request.chargingProfile) {
-      const chargingProfile = request.chargingProfile;
-      // Ocpp 2.0.1 Part 2 K05.FR.02
-      if (
-        chargingProfile.chargingProfilePurpose !==
-        OCPP2_0_1.ChargingProfilePurposeEnumType.TxProfile
-      ) {
-        return {
-          success: false,
-          payload:
-            'The Purpose of the ChargingProfile SHALL always be TxProfile.',
-        };
-      }
->>>>>>> 6c5cf84b
 
     for (const i of identifier) {
-      let payloadMessage;
-
+      let payloadMessage: string | undefined;
+
+      // If a Charging Profile is provided, do additional validations
       if (request.chargingProfile) {
         const chargingProfile = { ...request.chargingProfile };
 
+        // In OCPP 2.0.1, the Purpose of the charging profile for a transaction MUST be TxProfile.
         if (
           chargingProfile.chargingProfilePurpose !==
-          ChargingProfilePurposeEnumType.TxProfile
+          OCPP2_0_1.ChargingProfilePurposeEnumType.TxProfile
         ) {
           results.push({
             success: false,
@@ -188,6 +170,7 @@
           continue;
         }
 
+        // It's not valid to supply a transactionId in the charging profile for a new transaction
         if (chargingProfile.transactionId) {
           chargingProfile.transactionId = undefined;
           this._logger.warn(
@@ -195,6 +178,7 @@
           );
         }
 
+        // Attempt to validate and possibly store the charging profile
         try {
           await validateChargingProfileType(
             chargingProfile,
@@ -236,20 +220,26 @@
         }
       }
 
+      // Send the call to the station
       try {
         const confirmation = await this._module.sendCall(
           i,
           tenantId,
-          CallAction.RequestStartTransaction,
+          OCPPVersion.OCPP2_0_1,
+          OCPP2_0_1_CallAction.RequestStartTransaction,
           request,
           callbackUrl,
         );
 
-        results.push(
-          payloadMessage
-            ? { success: true, payload: payloadMessage }
-            : confirmation,
-        );
+        if (payloadMessage) {
+          // We have a valid confirmation, plus a warning message
+          results.push({
+            success: true,
+            payload: payloadMessage,
+          });
+        } else {
+          results.push(confirmation);
+        }
       } catch (error) {
         results.push({
           success: false,
@@ -259,23 +249,7 @@
       }
     }
 
-<<<<<<< HEAD
     return results;
-=======
-    const confirmation: IMessageConfirmation = await this._module.sendCall(
-      identifier,
-      tenantId,
-      OCPPVersion.OCPP2_0_1,
-      OCPP2_0_1_CallAction.RequestStartTransaction,
-      request,
-      callbackUrl,
-    );
-    if (payloadMessage) {
-      return { success: true, payload: payloadMessage };
-    } else {
-      return confirmation;
-    }
->>>>>>> 6c5cf84b
   }
 
   @AsMessageEndpoint(
@@ -287,26 +261,16 @@
     tenantId: string,
     request: OCPP2_0_1.RequestStopTransactionRequest,
     callbackUrl?: string,
-<<<<<<< HEAD
-  ): Promise<IMessageConfirmation[]> {
-    const results: Promise<IMessageConfirmation>[] = identifier.map((id) =>
+  ): Promise<IMessageConfirmation[]> {
+    const results = identifier.map((id) =>
       this._module.sendCall(
         id,
         tenantId,
-        CallAction.RequestStopTransaction,
+        OCPPVersion.OCPP2_0_1,
+        OCPP2_0_1_CallAction.RequestStopTransaction,
         request,
         callbackUrl,
       ),
-=======
-  ): Promise<IMessageConfirmation> {
-    return this._module.sendCall(
-      identifier,
-      tenantId,
-      OCPPVersion.OCPP2_0_1,
-      OCPP2_0_1_CallAction.RequestStopTransaction,
-      request,
-      callbackUrl,
->>>>>>> 6c5cf84b
     );
     return Promise.all(results);
   }
@@ -322,6 +286,7 @@
     callbackUrl?: string,
   ): Promise<IMessageConfirmation[]> {
     try {
+      // Attempt to load the reservations for each station ID
       const reservations = await Promise.all(
         identifiers.map((identifier) =>
           this._module.reservationRepository.readOnlyOneByQuery({
@@ -333,11 +298,10 @@
         ),
       );
 
+      // Identify any stations that did not have the reservation
       const missingReservations = identifiers.filter(
         (identifier, index) => !reservations[index],
       );
-
-<<<<<<< HEAD
       if (missingReservations.length > 0) {
         throw new Error(
           `Reservation ${request.reservationId} not found for station IDs: ${missingReservations.join(
@@ -346,7 +310,8 @@
         );
       }
 
-      const correlationIds = reservations.map((reservation, index) => {
+      // Create a correlationId for each reservation/station
+      const correlationIds = reservations.map((reservation) => {
         const correlationId = uuidv4();
         if (reservation) {
           this._module.callMessageRepository.create(
@@ -359,27 +324,19 @@
         return correlationId;
       });
 
+      // Send the CancelReservation call for each station
       const results = await Promise.all(
         identifiers.map((identifier, index) =>
           this._module.sendCall(
             identifier,
             tenantId,
-            CallAction.CancelReservation,
+            OCPPVersion.OCPP2_0_1,
+            OCPP2_0_1_CallAction.CancelReservation,
             request,
             callbackUrl,
             correlationIds[index],
           ),
         ),
-=======
-      return this._module.sendCall(
-        identifier,
-        tenantId,
-        OCPPVersion.OCPP2_0_1,
-        OCPP2_0_1_CallAction.CancelReservation,
-        request,
-        callbackUrl,
-        correlationId,
->>>>>>> 6c5cf84b
       );
 
       return results;
@@ -389,7 +346,7 @@
           error instanceof Error ? error.message : JSON.stringify(error)
         }`,
       );
-
+      // Return a failure for each requested station
       return identifiers.map(() => ({
         success: false,
         payload: error instanceof Error ? error.message : JSON.stringify(error),
@@ -397,7 +354,10 @@
     }
   }
 
-  @AsMessageEndpoint(OCPP2_0_1_CallAction.ReserveNow, OCPP2_0_1.ReserveNowRequestSchema)
+  @AsMessageEndpoint(
+    OCPP2_0_1_CallAction.ReserveNow,
+    OCPP2_0_1.ReserveNowRequestSchema,
+  )
   async reserveNow(
     identifier: string[],
     tenantId: string,
@@ -405,6 +365,7 @@
     callbackUrl?: string,
   ): Promise<IMessageConfirmation[]> {
     const results: IMessageConfirmation[] = [];
+
     for (const i of identifier) {
       try {
         const storedReservation =
@@ -413,7 +374,7 @@
             i,
             false,
           );
-  
+
         if (!storedReservation) {
           results.push({
             success: false,
@@ -421,7 +382,8 @@
           });
           continue;
         }
-  
+
+        // Create correlationId for this reservation
         const correlationId = uuidv4();
         await this._module.callMessageRepository.create(
           CallMessage.build({
@@ -429,16 +391,18 @@
             reservationId: storedReservation.databaseId,
           }),
         );
-  
+
+        // Send the ReserveNow call
         const confirmation = await this._module.sendCall(
           i,
           tenantId,
-          CallAction.ReserveNow,
+          OCPPVersion.OCPP2_0_1,
+          OCPP2_0_1_CallAction.ReserveNow,
           request,
           callbackUrl,
           correlationId,
         );
-  
+
         results.push(confirmation);
       } catch (error) {
         results.push({
@@ -448,120 +412,88 @@
         });
       }
     }
-<<<<<<< HEAD
-  
+
     return results;
-=======
-
-    const correlationId = uuidv4();
-    await this._module.callMessageRepository.create(
-      CallMessage.build({
-        correlationId,
-        reservationId: storedReservation.databaseId,
-      }),
-    );
-
-    return this._module.sendCall(
-      identifier,
-      tenantId,
-      OCPPVersion.OCPP2_0_1,
-      OCPP2_0_1_CallAction.ReserveNow,
-      request,
-      callbackUrl,
-      correlationId,
-    );
->>>>>>> 6c5cf84b
-  }
-
-  @AsMessageEndpoint(OCPP2_0_1_CallAction.UnlockConnector, OCPP2_0_1.UnlockConnectorRequestSchema)
+  }
+
+  @AsMessageEndpoint(
+    OCPP2_0_1_CallAction.UnlockConnector,
+    OCPP2_0_1.UnlockConnectorRequestSchema,
+  )
   unlockConnector(
     identifier: string[],
     tenantId: string,
     request: OCPP2_0_1.UnlockConnectorRequest,
     callbackUrl?: string,
-<<<<<<< HEAD
-  ): Promise<IMessageConfirmation[]> {
-    const results: Promise<IMessageConfirmation>[] = identifier.map((id) =>
+  ): Promise<IMessageConfirmation[]> {
+    const results = identifier.map((id) =>
       this._module.sendCall(
         id,
         tenantId,
-        CallAction.UnlockConnector,
+        OCPPVersion.OCPP2_0_1,
+        OCPP2_0_1_CallAction.UnlockConnector,
         request,
         callbackUrl,
       ),
-=======
-  ): Promise<IMessageConfirmation> {
-    return this._module.sendCall(
-      identifier,
-      tenantId,
-      OCPPVersion.OCPP2_0_1,
-      OCPP2_0_1_CallAction.UnlockConnector,
-      request,
-      callbackUrl,
->>>>>>> 6c5cf84b
     );
     return Promise.all(results);
   }
 
-  @AsMessageEndpoint(OCPP2_0_1_CallAction.ClearCache, OCPP2_0_1.ClearCacheRequestSchema)
+  @AsMessageEndpoint(
+    OCPP2_0_1_CallAction.ClearCache,
+    OCPP2_0_1.ClearCacheRequestSchema,
+  )
   clearCache(
     identifier: string[],
     tenantId: string,
     request: OCPP2_0_1.ClearCacheRequest,
     callbackUrl?: string,
-<<<<<<< HEAD
-  ): Promise<IMessageConfirmation[]> {
-    const results: Promise<IMessageConfirmation>[] = identifier.map((id) =>
+  ): Promise<IMessageConfirmation[]> {
+    const results = identifier.map((id) =>
       this._module.sendCall(
         id,
         tenantId,
-        CallAction.ClearCache,
+        OCPPVersion.OCPP2_0_1,
+        OCPP2_0_1_CallAction.ClearCache,
         request,
         callbackUrl,
       ),
-=======
-  ): Promise<IMessageConfirmation> {
-    return this._module.sendCall(
-      identifier,
-      tenantId,
-      OCPPVersion.OCPP2_0_1,
-      OCPP2_0_1_CallAction.ClearCache,
-      request,
-      callbackUrl,
->>>>>>> 6c5cf84b
     );
     return Promise.all(results);
   }
 
-  @AsMessageEndpoint(OCPP2_0_1_CallAction.SendLocalList, OCPP2_0_1.SendLocalListRequestSchema)
+  @AsMessageEndpoint(
+    OCPP2_0_1_CallAction.SendLocalList,
+    OCPP2_0_1.SendLocalListRequestSchema,
+  )
   async sendLocalList(
     identifier: string[],
     tenantId: string,
     request: OCPP2_0_1.SendLocalListRequest,
     callbackUrl?: string,
-<<<<<<< HEAD
   ): Promise<IMessageConfirmation[]> {
     const results: IMessageConfirmation[] = [];
-  
+
     for (const i of identifier) {
       try {
         const correlationId = uuidv4();
-  
+
         await this._module.localAuthListService.persistSendLocalListForStationIdAndCorrelationIdAndSendLocalListRequest(
           i,
           correlationId,
           request,
         );
-  
+
         const confirmation = await this._module.sendCall(
           i,
           tenantId,
-          CallAction.SendLocalList,
+          OCPPVersion.OCPP2_0_1,
+          OCPP2_0_1_CallAction.SendLocalList,
           request,
           callbackUrl,
           correlationId,
         );
-  
+
         results.push(confirmation);
       } catch (error) {
         results.push({
@@ -571,27 +503,8 @@
         });
       }
     }
-  
+
     return results;
-=======
-  ): Promise<IMessageConfirmation> {
-    const correlationId = uuidv4();
-    await this._module.localAuthListService.persistSendLocalListForStationIdAndCorrelationIdAndSendLocalListRequest(
-      identifier,
-      correlationId,
-      request,
-    );
-
-    return this._module.sendCall(
-      identifier,
-      tenantId,
-      OCPPVersion.OCPP2_0_1,
-      OCPP2_0_1_CallAction.SendLocalList,
-      request,
-      callbackUrl,
-      correlationId,
-    );
->>>>>>> 6c5cf84b
   }
 
   @AsMessageEndpoint(
@@ -603,32 +516,23 @@
     tenantId: string,
     request: OCPP2_0_1.GetLocalListVersionRequest,
     callbackUrl?: string,
-<<<<<<< HEAD
-  ): Promise<IMessageConfirmation[]> {
-    const results: Promise<IMessageConfirmation>[] = identifier.map((id) =>
+  ): Promise<IMessageConfirmation[]> {
+    const results = identifier.map((id) =>
       this._module.sendCall(
         id,
         tenantId,
-        CallAction.GetLocalListVersion,
+        OCPPVersion.OCPP2_0_1,
+        OCPP2_0_1_CallAction.GetLocalListVersion,
         request,
         callbackUrl,
       ),
-=======
-  ): Promise<IMessageConfirmation> {
-    return this._module.sendCall(
-      identifier,
-      tenantId,
-      OCPPVersion.OCPP2_0_1,
-      OCPP2_0_1_CallAction.GetLocalListVersion,
-      request,
-      callbackUrl,
->>>>>>> 6c5cf84b
     );
     return Promise.all(results);
   }
 
   /**
-   * Overrides superclass method to generate the URL path based on the input {@link CallAction} and the module's endpoint prefix configuration.
+   * Overrides superclass method to generate the URL path based on the input {@link CallAction}
+   * and the module's endpoint prefix configuration.
    *
    * @param {CallAction} input - The input {@link CallAction}.
    * @return {string} - The generated URL path.
@@ -639,9 +543,10 @@
   }
 
   /**
-   * Overrides superclass method to generate the URL path based on the input {@link Namespace} and the module's endpoint prefix configuration.
+   * Overrides superclass method to generate the URL path based on the input {@link Namespace}
+   * and the module's endpoint prefix configuration.
    *
-   * @param {CallAction} input - The input {@link Namespace}.
+   * @param {Namespace} input - The input {@link Namespace}.
    * @return {string} - The generated URL path.
    */
   protected _toDataPath(input: Namespace): string {
