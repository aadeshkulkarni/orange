// Copyright (c) 2023 S44, LLC
// Copyright Contributors to the CitrineOS Project
//
// SPDX-License-Identifier: Apache 2.0

import {
  AbstractModule,
  AdditionalInfoType,
  AsHandler,
  AttributeEnumType,
  AuthorizationStatusEnumType,
  AuthorizeCertificateStatusEnumType,
  AuthorizeRequest,
  AuthorizeResponse,
  CallAction,
  CancelReservationResponse,
  ClearCacheResponse,
  EventGroup,
  GetLocalListVersionResponse,
  HandlerProperties,
  ICache,
  IdTokenEnumType,
  IdTokenInfoType,
  IMessage,
  IMessageHandler,
  IMessageSender,
  MessageContentType,
  MessageFormatEnumType,
  RequestStartTransactionResponse,
  RequestStopTransactionResponse,
  ReservationStatusUpdateRequest,
  ReservationStatusUpdateResponse,
  ReserveNowResponse,
  SendLocalListResponse,
  SystemConfig,
  UnlockConnectorResponse,
} from '@citrineos/base';
import {
  IAuthorizationRepository,
  IDeviceModelRepository,
  ITariffRepository,
  sequelize,
  Tariff,
  VariableAttribute,
} from '@citrineos/data';
import {
  CertificateAuthorityService,
  RabbitMqReceiver,
  RabbitMqSender,
  Timer,
} from '@citrineos/util';
import deasyncPromise from 'deasync-promise';
import { ILogObj, Logger } from 'tslog';

/**
 * Component that handles provisioning related messages.
 */
export class EVDriverModule extends AbstractModule {
  /**
   * Fields
   */
  protected _requests: CallAction[] = [
    CallAction.Authorize,
    CallAction.ReservationStatusUpdate,
  ];
  protected _responses: CallAction[] = [
    CallAction.CancelReservation,
    CallAction.ClearCache,
    CallAction.GetLocalListVersion,
    CallAction.RequestStartTransaction,
    CallAction.RequestStopTransaction,
    CallAction.ReserveNow,
    CallAction.SendLocalList,
    CallAction.UnlockConnector,
  ];

  protected _authorizeRepository: IAuthorizationRepository;
  protected _deviceModelRepository: IDeviceModelRepository;
  protected _tariffRepository: ITariffRepository;

  private _certificateAuthorityService: CertificateAuthorityService;

  /**
   * This is the constructor function that initializes the {@link EVDriverModule}.
   *
   * @param {SystemConfig} config - The `config` contains configuration settings for the module.
   *
   * @param {ICache} [cache] - The cache instance which is shared among the modules & Central System to pass information such as blacklisted actions or boot status.
   *
   * @param {IMessageSender} [sender] - The `sender` parameter is an optional parameter that represents an instance of the {@link IMessageSender} interface.
   * It is used to send messages from the central system to external systems or devices. If no `sender` is provided, a default {@link RabbitMqSender} instance is created and used.
   *
   * @param {IMessageHandler} [handler] - The `handler` parameter is an optional parameter that represents an instance of the {@link IMessageHandler} interface.
   * It is used to handle incoming messages and dispatch them to the appropriate methods or functions. If no `handler` is provided, a default {@link RabbitMqReceiver} instance is created and used.
   *
   * @param {Logger<ILogObj>} [logger] - The `logger` parameter is an optional parameter that represents an instance of {@link Logger<ILogObj>}.
   * It is used to propagate system wide logger settings and will serve as the parent logger for any sub-component logging. If no `logger` is provided, a default {@link Logger<ILogObj>} instance is created and used.
   *
   * @param {IAuthorizationRepository} [authorizeRepository] - An optional parameter of type {@link IAuthorizationRepository} which represents a repository for accessing and manipulating Authorization data.
   * If no `authorizeRepository` is provided, a default {@link sequelize.AuthorizationRepository} instance is created and used.
   *
   * @param {IDeviceModelRepository} [deviceModelRepository] - An optional parameter of type {@link IDeviceModelRepository} which represents a repository for accessing and manipulating variable data.
   * If no `deviceModelRepository` is provided, a default {@link sequelize:deviceModelRepository} instance is
   * created and used.
   *
   * @param {ITariffRepository} [tariffRepository] - An optional parameter of type {@link ITariffRepository} which
   * represents a repository for accessing and manipulating variable data.
   * If no `deviceModelRepository` is provided, a default {@link sequelize:tariffRepository} instance is
   * created and used.
   *
   * @param {CertificateAuthorityService} [certificateAuthorityService] - An optional parameter of
   * type {@link CertificateAuthorityService} which handles certificate authority operations.
   */
  constructor(
    config: SystemConfig,
    cache: ICache,
    sender?: IMessageSender,
    handler?: IMessageHandler,
    logger?: Logger<ILogObj>,
    authorizeRepository?: IAuthorizationRepository,
    deviceModelRepository?: IDeviceModelRepository,
    tariffRepository?: ITariffRepository,
    certificateAuthorityService?: CertificateAuthorityService,
  ) {
    super(
      config,
      cache,
      handler || new RabbitMqReceiver(config, logger),
      sender || new RabbitMqSender(config, logger),
      EventGroup.EVDriver,
      logger,
    );

    const timer = new Timer();
    this._logger.info('Initializing...');

    if (!deasyncPromise(this._initHandler(this._requests, this._responses))) {
      throw new Error(
        'Could not initialize module due to failure in handler initialization.',
      );
    }

    this._authorizeRepository =
      authorizeRepository ||
      new sequelize.SequelizeAuthorizationRepository(config, logger);
    this._deviceModelRepository =
      deviceModelRepository ||
      new sequelize.SequelizeDeviceModelRepository(config, logger);
    this._tariffRepository =
      tariffRepository ||
      new sequelize.SequelizeTariffRepository(config, logger);

    this._certificateAuthorityService =
      certificateAuthorityService ||
      new CertificateAuthorityService(config, logger);

    this._logger.info(`Initialized in ${timer.end()}ms...`);
  }

  get authorizeRepository(): IAuthorizationRepository {
    return this._authorizeRepository;
  }

  get deviceModelRepository(): IDeviceModelRepository {
    return this._deviceModelRepository;
  }

  /**
   * Handle requests
   */

  @AsHandler(CallAction.Authorize)
  protected async _handleAuthorize(
    message: IMessage<AuthorizeRequest>,
    props?: HandlerProperties,
  ): Promise<void> {
    this._logger.debug('Authorize received:', message, props);
    const request: AuthorizeRequest = message.payload;
    const response: AuthorizeResponse = {
      idTokenInfo: {
        status: AuthorizationStatusEnumType.Unknown,
        // TODO determine how/if to set personalMessage
      },
    };

<<<<<<< HEAD
    this._authorizeRepository
      .readAllByQuery({ ...message.payload.idToken })
      .then(async (authorizations) => {
        const response: AuthorizeResponse = {
          idTokenInfo: {
            status: AuthorizationStatusEnumType.Unknown,
            // TODO determine how/if to set personalMessage
          },
        };
        if (authorizations.length !== 1) {
          throw new Error(
            `Unexpected number of Authorizations for IdToken: ${authorizations.length}`,
          );
        }
        if (message.payload.idToken.type === IdTokenEnumType.NoAuthorization) {
          response.idTokenInfo.status = AuthorizationStatusEnumType.Accepted;
          return this.sendCallResultWithMessage(message, response);
        }
        const authorization = authorizations[0];
=======
    if (message.payload.idToken.type === IdTokenEnumType.NoAuthorization) {
      response.idTokenInfo.status = AuthorizationStatusEnumType.Accepted;
      this.sendCallResultWithMessage(message, response);
      return;
    }

    // Validate Contract Certificates based on OCPP 2.0.1 Part 2 C07
    if (request.iso15118CertificateHashData || request.certificate) {
      // TODO - implement validation using cached OCSP data described in C07.FR.05
      if (
        request.iso15118CertificateHashData &&
        request.iso15118CertificateHashData.length > 0
      ) {
        response.certificateStatus =
          await this._certificateAuthorityService.validateCertificateHashData(
            request.iso15118CertificateHashData,
          );
      }
      // If Charging Station is not able to validate a contract certificate,
      // it SHALL pass the contract certificate chain to the CSMS in certificate attribute (in PEM
      // format) of AuthorizeRequest for validation by CSMS, see C07.FR.06
      if (request.certificate) {
        response.certificateStatus =
          await this._certificateAuthorityService.validateCertificateChainPem(
            request.certificate,
          );
      }
      if (
        response.certificateStatus !==
        AuthorizeCertificateStatusEnumType.Accepted
      ) {
        this.sendCallResultWithMessage(message, response).then(
          (messageConfirmation) => {
            this._logger.debug('Authorize response sent:', messageConfirmation);
          },
        );
        return;
      }
    }

    this._authorizeRepository
      .readByQuery({ ...request.idToken })
      .then(async (authorization) => {
>>>>>>> 549643be
        if (authorization) {
          if (authorization.idTokenInfo) {
            // Extract DTO fields from sequelize Model<any, any> objects
            const idTokenInfo: IdTokenInfoType = {
              status: authorization.idTokenInfo.status,
              cacheExpiryDateTime:
                authorization.idTokenInfo.cacheExpiryDateTime,
              chargingPriority: authorization.idTokenInfo.chargingPriority,
              language1: authorization.idTokenInfo.language1,
              evseId: authorization.idTokenInfo.evseId,
              groupIdToken: authorization.idTokenInfo.groupIdToken
                ? {
                    additionalInfo:
                      authorization.idTokenInfo.groupIdToken.additionalInfo &&
                      authorization.idTokenInfo.groupIdToken.additionalInfo
                        .length > 0
                        ? (authorization.idTokenInfo.groupIdToken.additionalInfo.map(
                            (additionalInfo) => ({
                              additionalIdToken:
                                additionalInfo.additionalIdToken,
                              type: additionalInfo.type,
                            }),
                          ) as [AdditionalInfoType, ...AdditionalInfoType[]])
                        : undefined,
                    idToken: authorization.idTokenInfo.groupIdToken.idToken,
                    type: authorization.idTokenInfo.groupIdToken.type,
                  }
                : undefined,
              language2: authorization.idTokenInfo.language2,
              personalMessage: authorization.idTokenInfo.personalMessage,
            };

            if (idTokenInfo.status === AuthorizationStatusEnumType.Accepted) {
              if (
                idTokenInfo.cacheExpiryDateTime &&
                new Date() > new Date(idTokenInfo.cacheExpiryDateTime)
              ) {
                response.idTokenInfo = {
                  status: AuthorizationStatusEnumType.Invalid,
                  groupIdToken: idTokenInfo.groupIdToken,
                  // TODO determine how/if to set personalMessage
                };
              } else {
                // If charging station does not have values and evses associated with the component/variable pairs below,
                // this logic will break. CSMS's aiming to use the allowedConnectorTypes or disallowedEvseIdPrefixes
                // Authorization restrictions MUST provide these variable attributes as defined in Physical Component
                // list of Part 2 - Appendices of OCPP 2.0.1
                let evseIds: Set<number> | undefined;
                if (authorization.allowedConnectorTypes) {
                  evseIds = new Set();
                  const connectorTypes: VariableAttribute[] =
                    await this._deviceModelRepository.readAllByQuery({
                      stationId: message.context.stationId,
                      component_name: 'Connector',
                      variable_name: 'ConnectorType',
                      type: AttributeEnumType.Actual,
                    });
                  for (const connectorType of connectorTypes) {
                    if (
                      authorization.allowedConnectorTypes.indexOf(
                        connectorType.value as string,
                      ) > 0
                    ) {
                      evseIds.add(connectorType.evse?.id as number);
                    }
                  }
                }
                if (evseIds && evseIds.size === 0) {
                  response.idTokenInfo = {
                    status: AuthorizationStatusEnumType.NotAllowedTypeEVSE,
                    groupIdToken: idTokenInfo.groupIdToken,
                    // TODO determine how/if to set personalMessage
                  };
                } else {
                  // EVSEID prefixes here follow the ISO 15118/IEC 63119-2 format, unlike the evseId list on the
                  // IdTokenInfo object which refers to the serial evse ids defined within OCPP 2.0.1's 3-tier model
                  // Thus, the EvseId variable of the EVSE component defined in Part 2 - Appendices of OCPP 2.0.1
                  // Needs to be looked up to perform the match
                  if (authorization.disallowedEvseIdPrefixes) {
                    evseIds = evseIds ? evseIds : new Set();
                    const evseIdAttributes: VariableAttribute[] =
                      await this._deviceModelRepository.readAllByQuery({
                        stationId: message.context.stationId,
                        component_name: 'EVSE',
                        variable_name: 'EvseId',
                        type: AttributeEnumType.Actual,
                      });
                    for (const evseIdAttribute of evseIdAttributes) {
                      const evseIdAllowed: boolean =
                        authorization.disallowedEvseIdPrefixes.some(
                          (disallowedEvseId) =>
                            (evseIdAttribute.value as string).startsWith(
                              disallowedEvseId,
                            ),
                        );
                      // If evseId allowed and evseIds were not already filtered by connector type, add to set
                      // If evseId not allowed and evseIds were already filtered by connector type, remove from set
                      if (
                        evseIdAllowed &&
                        !authorization.allowedConnectorTypes
                      ) {
                        evseIds.add(evseIdAttribute.evse?.id as number);
                      } else if (
                        !evseIdAllowed &&
                        authorization.allowedConnectorTypes
                      ) {
                        evseIds.delete(evseIdAttribute.evse?.id as number);
                      }
                    }
                  }
                  if (evseIds && evseIds.size === 0) {
                    response.idTokenInfo = {
                      status: AuthorizationStatusEnumType.NotAtThisLocation,
                      groupIdToken: idTokenInfo.groupIdToken,
                      // TODO determine how/if to set personalMessage
                    };
                  } else {
                    // TODO: Determine how to check for NotAtThisTime
                    response.idTokenInfo = idTokenInfo;
                    const evseId: number[] = [
                      ...(evseIds ? evseIds.values() : []),
                    ];
                    if (evseId.length > 0) {
                      response.idTokenInfo.evseId = [
                        evseId.pop() as number,
                        ...evseId,
                      ];
                    }
                  }
                }
              }
            } else {
              // IdTokenInfo.status is one of Blocked, Expired, Invalid, NoCredit
              // N.B. Other statuses should not be allowed to be stored.
              response.idTokenInfo = idTokenInfo;
            }
          } else {
            // Assumed to always be valid without IdTokenInfo
            response.idTokenInfo = {
              status: AuthorizationStatusEnumType.Accepted,
              // TODO determine how/if to set personalMessage
            };
          }
        }

        if (
          response.idTokenInfo.status === AuthorizationStatusEnumType.Accepted
        ) {
          const tariffAvailable: VariableAttribute[] =
            await this._deviceModelRepository.readAllByQuery({
              stationId: message.context.stationId,
              component_name: 'TariffCostCtrlr',
              variable_name: 'Available',
              variable_instance: 'Tariff',
              type: AttributeEnumType.Actual,
            });

          const displayMessageAvailable: VariableAttribute[] =
            await this._deviceModelRepository.readAllByQuery({
              stationId: message.context.stationId,
              component_name: 'DisplayMessageCtrlr',
              variable_name: 'Available',
              type: AttributeEnumType.Actual,
            });

          // only send the tariff information if the Charging Station supports the tariff or DisplayMessage functionality
          if (
            (tariffAvailable.length > 0 && Boolean(tariffAvailable[0].value)) ||
            (displayMessageAvailable.length > 0 &&
              Boolean(displayMessageAvailable[0].value))
          ) {
            // TODO: refactor the workaround below after tariff implementation is finalized.
            const tariff: Tariff | undefined =
              await this._tariffRepository.findByStationId(
                message.context.stationId,
              );
            if (tariff) {
              if (!response.idTokenInfo.personalMessage) {
                response.idTokenInfo.personalMessage = {
                  format: MessageFormatEnumType.ASCII,
                } as MessageContentType;
              }
              response.idTokenInfo.personalMessage.content = `${tariff.price}/${tariff.unit}`;
            }
          }
        }
        return this.sendCallResultWithMessage(message, response);
      })
      .then((messageConfirmation) => {
        this._logger.debug('Authorize response sent:', messageConfirmation);
      });
  }

  @AsHandler(CallAction.ReservationStatusUpdate)
  protected async _handleReservationStatusUpdate(
    message: IMessage<ReservationStatusUpdateRequest>,
    props?: HandlerProperties,
  ): Promise<void> {
    this._logger.debug(
      'ReservationStatusUpdateRequest received:',
      message,
      props,
    );

    // Create response
    const response: ReservationStatusUpdateResponse = {};

    this.sendCallResultWithMessage(message, response).then(
      (messageConfirmation) =>
        this._logger.debug(
          'ReservationStatusUpdate response sent: ',
          messageConfirmation,
        ),
    );
  }

  /**
   * Handle responses
   */

  @AsHandler(CallAction.RequestStartTransaction)
  protected async _handleRequestStartTransaction(
    message: IMessage<RequestStartTransactionResponse>,
    props?: HandlerProperties,
  ): Promise<void> {
    this._logger.debug(
      'RequestStartTransactionResponse received:',
      message,
      props,
    );
  }

  @AsHandler(CallAction.RequestStopTransaction)
  protected async _handleRequestStopTransaction(
    message: IMessage<RequestStopTransactionResponse>,
    props?: HandlerProperties,
  ): Promise<void> {
    this._logger.debug(
      'RequestStopTransactionResponse received:',
      message,
      props,
    );
  }

  @AsHandler(CallAction.CancelReservation)
  protected async _handleCancelReservation(
    message: IMessage<CancelReservationResponse>,
    props?: HandlerProperties,
  ): Promise<void> {
    this._logger.debug('CancelReservationResponse received:', message, props);
  }

  @AsHandler(CallAction.ReserveNow)
  protected async _handleReserveNow(
    message: IMessage<ReserveNowResponse>,
    props?: HandlerProperties,
  ): Promise<void> {
    this._logger.debug('ReserveNowResponse received:', message, props);
  }

  @AsHandler(CallAction.UnlockConnector)
  protected async _handleUnlockConnector(
    message: IMessage<UnlockConnectorResponse>,
    props?: HandlerProperties,
  ): Promise<void> {
    this._logger.debug('UnlockConnectorResponse received:', message, props);
  }

  @AsHandler(CallAction.ClearCache)
  protected async _handleClearCache(
    message: IMessage<ClearCacheResponse>,
    props?: HandlerProperties,
  ): Promise<void> {
    this._logger.debug('ClearCacheResponse received:', message, props);
  }

  @AsHandler(CallAction.SendLocalList)
  protected async _handleSendLocalList(
    message: IMessage<SendLocalListResponse>,
    props?: HandlerProperties,
  ): Promise<void> {
    this._logger.debug('SendLocalListResponse received:', message, props);
  }

  @AsHandler(CallAction.GetLocalListVersion)
  protected async _handleGetLocalListVersion(
    message: IMessage<GetLocalListVersionResponse>,
    props?: HandlerProperties,
  ): Promise<void> {
    this._logger.debug('GetLocalListVersionResponse received:', message, props);
  }
}<|MERGE_RESOLUTION|>--- conflicted
+++ resolved
@@ -183,27 +183,6 @@
       },
     };
 
-<<<<<<< HEAD
-    this._authorizeRepository
-      .readAllByQuery({ ...message.payload.idToken })
-      .then(async (authorizations) => {
-        const response: AuthorizeResponse = {
-          idTokenInfo: {
-            status: AuthorizationStatusEnumType.Unknown,
-            // TODO determine how/if to set personalMessage
-          },
-        };
-        if (authorizations.length !== 1) {
-          throw new Error(
-            `Unexpected number of Authorizations for IdToken: ${authorizations.length}`,
-          );
-        }
-        if (message.payload.idToken.type === IdTokenEnumType.NoAuthorization) {
-          response.idTokenInfo.status = AuthorizationStatusEnumType.Accepted;
-          return this.sendCallResultWithMessage(message, response);
-        }
-        const authorization = authorizations[0];
-=======
     if (message.payload.idToken.type === IdTokenEnumType.NoAuthorization) {
       response.idTokenInfo.status = AuthorizationStatusEnumType.Accepted;
       this.sendCallResultWithMessage(message, response);
@@ -245,9 +224,8 @@
     }
 
     this._authorizeRepository
-      .readByQuery({ ...request.idToken })
+      .readOnlyOneByQuery({ ...request.idToken })
       .then(async (authorization) => {
->>>>>>> 549643be
         if (authorization) {
           if (authorization.idTokenInfo) {
             // Extract DTO fields from sequelize Model<any, any> objects
