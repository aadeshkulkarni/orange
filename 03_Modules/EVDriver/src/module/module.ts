// Copyright (c) 2023 S44, LLC
// Copyright Contributors to the CitrineOS Project
//
// SPDX-License-Identifier: Apache 2.0

import {
  AbstractModule,
  AsHandler,
  CallAction,
  ChargingStationSequenceType,
  EventGroup,
  HandlerProperties,
  ICache,
  IMessage,
  IMessageHandler,
  IMessageSender,
  MessageOrigin,
  OCPP1_6,
  OCPP1_6_CallAction,
  OCPP2_0_1,
  OCPP2_0_1_CallAction,
  OCPPVersion,
  SystemConfig,
} from '@citrineos/base';
import {
  IAuthorizationRepository,
  IChargingProfileRepository,
  IDeviceModelRepository,
  ILocalAuthListRepository,
  IReservationRepository,
  ITariffRepository,
  ITransactionEventRepository,
  OCPP1_6_Mapper,
  OCPP2_0_1_Mapper,
  sequelize,
  SequelizeChargingStationSequenceRepository,
  Tariff,
  VariableAttribute,
<<<<<<< HEAD
  OCPP2_0_1_Mapper,
  IOCPPMessageRepository,
=======
>>>>>>> 892c7589
} from '@citrineos/data';
import {
  CertificateAuthorityService,
  IAuthorizer,
  IdGenerator,
  RabbitMqReceiver,
  RabbitMqSender,
} from '@citrineos/util';
import { ILogObj, Logger } from 'tslog';
import { LocalAuthListService } from './LocalAuthListService';

/**
 * Component that handles provisioning related messages.
 */
export class EVDriverModule extends AbstractModule {
  /**
   * Fields
   */

  _requests: CallAction[] = [
    OCPP2_0_1_CallAction.Authorize,
    OCPP2_0_1_CallAction.ReservationStatusUpdate,
  ];
  _responses: CallAction[] = [
    OCPP2_0_1_CallAction.CancelReservation,
    OCPP2_0_1_CallAction.ClearCache,
    OCPP2_0_1_CallAction.GetLocalListVersion,
    OCPP2_0_1_CallAction.RequestStartTransaction,
    OCPP2_0_1_CallAction.RequestStopTransaction,
    OCPP2_0_1_CallAction.ReserveNow,
    OCPP2_0_1_CallAction.SendLocalList,
    OCPP2_0_1_CallAction.UnlockConnector,
    OCPP1_6_CallAction.RemoteStopTransaction,
    OCPP1_6_CallAction.RemoteStartTransaction,
  ];

  protected _authorizeRepository: IAuthorizationRepository;
  protected _localAuthListRepository: ILocalAuthListRepository;
  protected _deviceModelRepository: IDeviceModelRepository;
  protected _tariffRepository: ITariffRepository;
  protected _transactionEventRepository: ITransactionEventRepository;
  protected _chargingProfileRepository: IChargingProfileRepository;
  protected _reservationRepository: IReservationRepository;
  protected _ocppMessageRepository: IOCPPMessageRepository;

  private _certificateAuthorityService: CertificateAuthorityService;
  private _localAuthListService: LocalAuthListService;
  private _authorizers: IAuthorizer[];
  private _idGenerator: IdGenerator;

  /**
   * This is the constructor function that initializes the {@link EVDriverModule}.
   *
   * @param {SystemConfig} config - The `config` contains configuration settings for the module.
   *
   * @param {ICache} [cache] - The cache instance which is shared among the modules & Central System to pass information such as blacklisted actions or boot status.
   *
   * @param {IMessageSender} [sender] - The `sender` parameter is an optional parameter that represents an instance of the {@link IMessageSender} interface.
   * It is used to send messages from the central system to external systems or devices. If no `sender` is provided, a default {@link RabbitMqSender} instance is created and used.
   *
   * @param {IMessageHandler} [handler] - The `handler` parameter is an optional parameter that represents an instance of the {@link IMessageHandler} interface.
   * It is used to handle incoming messages and dispatch them to the appropriate methods or functions. If no `handler` is provided, a default {@link RabbitMqReceiver} instance is created and used.
   *
   * @param {Logger<ILogObj>} [logger] - The `logger` parameter is an optional parameter that represents an instance of {@link Logger<ILogObj>}.
   * It is used to propagate system wide logger settings and will serve as the parent logger for any sub-component logging. If no `logger` is provided, a default {@link Logger<ILogObj>} instance is created and used.
   *
   * @param {IAuthorizationRepository} [authorizeRepository] - An optional parameter of type {@link IAuthorizationRepository} which represents a repository for accessing and manipulating Authorization data.
   * If no `authorizeRepository` is provided, a default {@link sequelize:AuthorizationRepository} instance is created and used.
   *
   * @param {ILocalAuthListRepository} [localAuthListRepository] - An optional parameter of type {@link ILocalAuthListRepository} which represents a repository for accessing and manipulating Local Authorization List data.
   * If no `localAuthListRepository` is provided, a default {@link sequelize:localAuthListRepository} instance is created and used.
   *
   * @param {IDeviceModelRepository} [deviceModelRepository] - An optional parameter of type {@link IDeviceModelRepository} which represents a repository for accessing and manipulating variable data.
   * If no `deviceModelRepository` is provided, a default {@link sequelize:deviceModelRepository} instance is
   * created and used.
   *
   * @param {ITariffRepository} [tariffRepository] - An optional parameter of type {@link ITariffRepository} which
   * represents a repository for accessing and manipulating variable data.
   * If no `deviceModelRepository` is provided, a default {@link sequelize:tariffRepository} instance is
   * created and used.
   *
   * @param {ITransactionEventRepository} [transactionEventRepository] - An optional parameter of type {@link ITransactionEventRepository}
   * which represents a repository for accessing and manipulating transaction data.
   * If no `transactionEventRepository` is provided, a default {@link sequelize:transactionEventRepository} instance is
   * created and used.
   *
   * @param {IChargingProfileRepository} [chargingProfileRepository] - An optional parameter of type {@link IChargingProfileRepository}
   * which represents a repository for accessing and manipulating charging profile data.
   * If no `chargingProfileRepository` is provided, a default {@link sequelize:chargingProfileRepository} instance is created and used.
   *
   * @param {IReservationRepository} [reservationRepository] - An optional parameter of type {@link IReservationRepository}
   * which represents a repository for accessing and manipulating reservation data.
   * If no `reservationRepository` is provided, a default {@link sequelize:reservationRepository} instance is created and used.
   *
   * @param {IOCPPMessageRepository} [ocppMessageRepository]  - An optional parameter of type {@link IOCPPMessageRepository}
   * which represents a repository for accessing and manipulating ocppMessage data.
   * If no `ocppMessageRepository` is provided, a default {@link sequelize:ocppMessageRepository} instance is created and used.
   *
   * @param {CertificateAuthorityService} [certificateAuthorityService] - An optional parameter of
   * type {@link CertificateAuthorityService} which handles certificate authority operations.
   *
   * @param {IAuthorizer[]} [authorizers] - An optional parameter of type {@link IAuthorizer[]} which represents
   * a list of authorizers that can be used to authorize requests.
   *
   * @param {IdGenerator} [idGenerator] - An optional parameter of type {@link IdGenerator} which generates
   * unique identifiers.
   */
  constructor(
    config: SystemConfig,
    cache: ICache,
    sender?: IMessageSender,
    handler?: IMessageHandler,
    logger?: Logger<ILogObj>,
    authorizeRepository?: IAuthorizationRepository,
    localAuthListRepository?: ILocalAuthListRepository,
    deviceModelRepository?: IDeviceModelRepository,
    tariffRepository?: ITariffRepository,
    transactionEventRepository?: ITransactionEventRepository,
    chargingProfileRepository?: IChargingProfileRepository,
    reservationRepository?: IReservationRepository,
    ocppMessageRepository?: IOCPPMessageRepository,
    certificateAuthorityService?: CertificateAuthorityService,
    authorizers?: IAuthorizer[],
    idGenerator?: IdGenerator,
  ) {
    super(
      config,
      cache,
      handler || new RabbitMqReceiver(config, logger),
      sender || new RabbitMqSender(config, logger),
      EventGroup.EVDriver,
      logger,
    );

    this._authorizeRepository =
      authorizeRepository ||
      new sequelize.SequelizeAuthorizationRepository(config, logger);
    this._localAuthListRepository =
      localAuthListRepository ||
      new sequelize.SequelizeLocalAuthListRepository(config, logger);
    this._deviceModelRepository =
      deviceModelRepository ||
      new sequelize.SequelizeDeviceModelRepository(config, logger);
    this._tariffRepository =
      tariffRepository ||
      new sequelize.SequelizeTariffRepository(config, logger);
    this._transactionEventRepository =
      transactionEventRepository ||
      new sequelize.SequelizeTransactionEventRepository(config, logger);
    this._chargingProfileRepository =
      chargingProfileRepository ||
      new sequelize.SequelizeChargingProfileRepository(config, logger);
    this._reservationRepository =
      reservationRepository ||
      new sequelize.SequelizeReservationRepository(config, logger);
    this._ocppMessageRepository =
      ocppMessageRepository ||
      new sequelize.SequelizeOCPPMessageRepository(config, logger);

    this._certificateAuthorityService =
      certificateAuthorityService ||
      new CertificateAuthorityService(config, logger);

    this._localAuthListService = new LocalAuthListService(
      this._localAuthListRepository,
      this._deviceModelRepository,
    );

    this._authorizers = authorizers || [];

    this._idGenerator =
      idGenerator ||
      new IdGenerator(
        new SequelizeChargingStationSequenceRepository(config, this._logger),
      );
  }

  get authorizeRepository(): IAuthorizationRepository {
    return this._authorizeRepository;
  }

  get localAuthListRepository(): ILocalAuthListRepository {
    return this._localAuthListRepository;
  }

  get deviceModelRepository(): IDeviceModelRepository {
    return this._deviceModelRepository;
  }

  get transactionEventRepository(): ITransactionEventRepository {
    return this._transactionEventRepository;
  }

  get chargingProfileRepository(): IChargingProfileRepository {
    return this._chargingProfileRepository;
  }

  get reservationRepository(): IReservationRepository {
    return this._reservationRepository;
  }

  get ocppMessageRepository(): IOCPPMessageRepository {
    return this._ocppMessageRepository;
  }

  get localAuthListService(): LocalAuthListService {
    return this._localAuthListService;
  }

  /**
   * Handle OCPP 2.0.1 requests
   */

  @AsHandler(OCPPVersion.OCPP2_0_1, OCPP2_0_1_CallAction.Authorize)
  protected async _handleAuthorize(
    message: IMessage<OCPP2_0_1.AuthorizeRequest>,
    props?: HandlerProperties,
  ): Promise<void> {
    this._logger.debug('Authorize received:', message, props);
    const request: OCPP2_0_1.AuthorizeRequest = message.payload;
    const context = message.context;
    const response: OCPP2_0_1.AuthorizeResponse = {
      idTokenInfo: {
        status: OCPP2_0_1.AuthorizationStatusEnumType.Unknown,
        // TODO determine how/if to set personalMessage
      },
    };

    if (
      message.payload.idToken.type === OCPP2_0_1.IdTokenEnumType.NoAuthorization
    ) {
      response.idTokenInfo.status =
        OCPP2_0_1.AuthorizationStatusEnumType.Accepted;
      await this.sendCallResultWithMessage(message, response);
      return;
    }

    // Validate Contract Certificates based on OCPP 2.0.1 Part 2 C07
    if (request.iso15118CertificateHashData || request.certificate) {
      // TODO - implement validation using cached OCSP data described in C07.FR.05
      if (
        request.iso15118CertificateHashData &&
        request.iso15118CertificateHashData.length > 0
      ) {
        response.certificateStatus =
          await this._certificateAuthorityService.validateCertificateHashData(
            request.iso15118CertificateHashData,
          );
      }
      // If Charging Station is not able to validate a contract certificate,
      // it SHALL pass the contract certificate chain to the CSMS in certificate attribute (in PEM
      // format) of AuthorizeRequest for validation by CSMS, see C07.FR.06
      if (request.certificate) {
        response.certificateStatus =
          await this._certificateAuthorityService.validateCertificateChainPem(
            request.certificate,
          );
      }
      if (
        response.certificateStatus !==
        OCPP2_0_1.AuthorizeCertificateStatusEnumType.Accepted
      ) {
        const messageConfirmation = await this.sendCallResultWithMessage(
          message,
          response,
        );
        this._logger.debug('Authorize response sent:', messageConfirmation);
        return;
      }
    }

    await this._authorizeRepository
      .readOnlyOneByQuerystring({ ...request.idToken })
      .then(async (authorization) => {
        if (authorization) {
          if (authorization.idTokenInfo) {
            const idTokenInfo =
              OCPP2_0_1_Mapper.AuthorizationMapper.toIdTokenInfo(authorization);

            if (
              idTokenInfo.status ===
              OCPP2_0_1.AuthorizationStatusEnumType.Accepted
            ) {
              if (
                idTokenInfo.cacheExpiryDateTime &&
                new Date() > new Date(idTokenInfo.cacheExpiryDateTime)
              ) {
                response.idTokenInfo = {
                  status: OCPP2_0_1.AuthorizationStatusEnumType.Invalid,
                  groupIdToken: idTokenInfo.groupIdToken,
                  // TODO determine how/if to set personalMessage
                };
              } else {
                // If charging station does not have values and evses associated with the component/variable pairs below,
                // this logic will break. CSMS's aiming to use the allowedConnectorTypes or disallowedEvseIdPrefixes
                // Authorization restrictions MUST provide these variable attributes as defined in Physical Component
                // list of Part 2 - Appendices of OCPP 2.0.1
                let evseIds: Set<number> | undefined;
                if (authorization.allowedConnectorTypes) {
                  evseIds = new Set();
                  const connectorTypes: VariableAttribute[] =
                    await this._deviceModelRepository.readAllByQuerystring({
                      stationId: message.context.stationId,
                      component_name: 'Connector',
                      variable_name: 'ConnectorType',
                      type: OCPP2_0_1.AttributeEnumType.Actual,
                    });
                  for (const connectorType of connectorTypes) {
                    if (
                      authorization.allowedConnectorTypes.indexOf(
                        connectorType.value as string,
                      ) > 0
                    ) {
                      evseIds.add(connectorType.evse?.id as number);
                    }
                  }
                }
                if (evseIds && evseIds.size === 0) {
                  response.idTokenInfo = {
                    status:
                      OCPP2_0_1.AuthorizationStatusEnumType.NotAllowedTypeEVSE,
                    groupIdToken: idTokenInfo.groupIdToken,
                    // TODO determine how/if to set personalMessage
                  };
                } else {
                  // EVSEID prefixes here follow the ISO 15118/IEC 63119-2 format, unlike the evseId list on the
                  // IdTokenInfo object which refers to the serial evse ids defined within OCPP 2.0.1's 3-tier model
                  // Thus, the EvseId variable of the EVSE component defined in Part 2 - Appendices of OCPP 2.0.1
                  // Needs to be looked up to perform the match
                  if (authorization.disallowedEvseIdPrefixes) {
                    evseIds = evseIds ? evseIds : new Set();
                    const evseIdAttributes: VariableAttribute[] =
                      await this._deviceModelRepository.readAllByQuerystring({
                        stationId: message.context.stationId,
                        component_name: 'EVSE',
                        variable_name: 'EvseId',
                        type: OCPP2_0_1.AttributeEnumType.Actual,
                      });
                    for (const evseIdAttribute of evseIdAttributes) {
                      const evseIdAllowed: boolean =
                        authorization.disallowedEvseIdPrefixes.some(
                          (disallowedEvseId) =>
                            (evseIdAttribute.value as string).startsWith(
                              disallowedEvseId,
                            ),
                        );
                      // If evseId allowed and evseIds were not already filtered by connector type, add to set
                      // If evseId not allowed and evseIds were already filtered by connector type, remove from set
                      if (
                        evseIdAllowed &&
                        !authorization.allowedConnectorTypes
                      ) {
                        evseIds.add(evseIdAttribute.evse?.id as number);
                      } else if (
                        !evseIdAllowed &&
                        authorization.allowedConnectorTypes
                      ) {
                        evseIds.delete(evseIdAttribute.evse?.id as number);
                      }
                    }
                  }
                  if (evseIds && evseIds.size === 0) {
                    response.idTokenInfo = {
                      status:
                        OCPP2_0_1.AuthorizationStatusEnumType.NotAtThisLocation,
                      groupIdToken: idTokenInfo.groupIdToken,
                      // TODO determine how/if to set personalMessage
                    };
                  } else {
                    // TODO: Determine how to check for NotAtThisTime
                    response.idTokenInfo = idTokenInfo;
                    const evseId: number[] = [
                      ...(evseIds ? evseIds.values() : []),
                    ];
                    if (evseId.length > 0) {
                      response.idTokenInfo.evseId = [
                        evseId.pop() as number,
                        ...evseId,
                      ];
                    }
                  }
                }
              }

              for (const authorizer of this._authorizers) {
                if (
                  response.idTokenInfo.status !==
                  OCPP2_0_1.AuthorizationStatusEnumType.Accepted
                ) {
                  break;
                }
                const result: Partial<OCPP2_0_1.IdTokenType> =
                  await authorizer.authorize(authorization, context);
                Object.assign(response.idTokenInfo, result);
              }
            } else {
              // IdTokenInfo.status is one of Blocked, Expired, Invalid, NoCredit
              // N.B. Other statuses should not be allowed to be stored.
              response.idTokenInfo = idTokenInfo;
            }
          } else {
            // Assumed to always be valid without IdTokenInfo
            response.idTokenInfo = {
              status: OCPP2_0_1.AuthorizationStatusEnumType.Accepted,
              // TODO determine how/if to set personalMessage
            };
          }
        }

        if (
          response.idTokenInfo.status ===
          OCPP2_0_1.AuthorizationStatusEnumType.Accepted
        ) {
          const tariffAvailable: VariableAttribute[] =
            await this._deviceModelRepository.readAllByQuerystring({
              stationId: message.context.stationId,
              component_name: 'TariffCostCtrlr',
              variable_name: 'Available',
              variable_instance: 'Tariff',
              type: OCPP2_0_1.AttributeEnumType.Actual,
            });

          const displayMessageAvailable: VariableAttribute[] =
            await this._deviceModelRepository.readAllByQuerystring({
              stationId: message.context.stationId,
              component_name: 'DisplayMessageCtrlr',
              variable_name: 'Available',
              type: OCPP2_0_1.AttributeEnumType.Actual,
            });

          // only send the tariff information if the Charging Station supports the tariff or DisplayMessage functionality
          if (
            (tariffAvailable.length > 0 && Boolean(tariffAvailable[0].value)) ||
            (displayMessageAvailable.length > 0 &&
              Boolean(displayMessageAvailable[0].value))
          ) {
            // TODO: refactor the workaround below after tariff implementation is finalized.
            const tariff: Tariff | undefined =
              await this._tariffRepository.findByStationId(
                message.context.stationId,
              );
            if (tariff) {
              if (!response.idTokenInfo.personalMessage) {
                response.idTokenInfo.personalMessage = {
                  format: OCPP2_0_1.MessageFormatEnumType.ASCII,
                } as OCPP2_0_1.MessageContentType;
              }
              response.idTokenInfo.personalMessage.content = `${tariff.pricePerKwh}/kWh`;
            }
          }
        }
        return this.sendCallResultWithMessage(message, response);
      })
      .then((messageConfirmation) => {
        this._logger.debug('Authorize response sent:', messageConfirmation);
      });
  }

  @AsHandler(
    OCPPVersion.OCPP2_0_1,
    OCPP2_0_1_CallAction.ReservationStatusUpdate,
  )
  protected async _handleReservationStatusUpdate(
    message: IMessage<OCPP2_0_1.ReservationStatusUpdateRequest>,
    props?: HandlerProperties,
  ): Promise<void> {
    this._logger.debug(
      'ReservationStatusUpdateRequest received:',
      message,
      props,
    );

    try {
      const status = message.payload
        .reservationUpdateStatus as OCPP2_0_1.ReservationUpdateStatusEnumType;
      const reservation = await this._reservationRepository.readOnlyOneByQuery({
        where: {
          stationId: message.context.stationId,
          id: message.payload.reservationId,
        },
      });
      if (reservation) {
        if (
          status === OCPP2_0_1.ReservationUpdateStatusEnumType.Expired ||
          status === OCPP2_0_1.ReservationUpdateStatusEnumType.Removed
        ) {
          await this._reservationRepository.updateByKey(
            {
              isActive: false,
            },
            reservation.databaseId.toString(),
          );
        }
      } else {
        throw new Error(
          `Reservation ${message.payload.reservationId} not found`,
        );
      }
    } catch (error) {
      this._logger.error('Error reading reservation:', error);
    }

    // Create response
    const response: OCPP2_0_1.ReservationStatusUpdateResponse = {};

    const messageConfirmation = await this.sendCallResultWithMessage(
      message,
      response,
    );
    this._logger.debug(
      'ReservationStatusUpdate response sent: ',
      messageConfirmation,
    );
  }

  /**
   * Handle OCPP 2.0.1 responses
   */

  @AsHandler(
    OCPPVersion.OCPP2_0_1,
    OCPP2_0_1_CallAction.RequestStartTransaction,
  )
  protected async _handleRequestStartTransaction(
    message: IMessage<OCPP2_0_1.RequestStartTransactionResponse>,
    props?: HandlerProperties,
  ): Promise<void> {
    this._logger.debug(
      'RequestStartTransactionResponse received:',
      message,
      props,
    );
    if (
      message.payload.status ===
      OCPP2_0_1.RequestStartStopStatusEnumType.Accepted
    ) {
      // Start transaction with charging profile succeeds,
      // we need to update db entity with the latest data from charger
      const stationId: string = message.context.stationId;
      // 1. Clear all existing profiles: find existing active profiles and set them to isActive false
      await this._chargingProfileRepository.updateAllByQuery(
        {
          isActive: false,
        },
        {
          where: {
            stationId: stationId,
            isActive: true,
            chargingLimitSource: OCPP2_0_1.ChargingLimitSourceEnumType.CSO,
            chargingProfilePurpose:
              OCPP2_0_1.ChargingProfilePurposeEnumType.TxProfile,
          },
          returning: false,
        },
      );
      // 2. Request charging profiles to get the latest data
      await this.sendCall(
        stationId,
        message.context.tenantId,
        OCPPVersion.OCPP2_0_1,
        OCPP2_0_1_CallAction.GetChargingProfiles,
        {
          requestId: await this._idGenerator.generateRequestId(
            message.context.stationId,
            ChargingStationSequenceType.getChargingProfiles,
          ),
          chargingProfile: {
            chargingProfilePurpose:
              OCPP2_0_1.ChargingProfilePurposeEnumType.TxProfile,
            chargingLimitSource: [OCPP2_0_1.ChargingLimitSourceEnumType.CSO],
          } as OCPP2_0_1.ChargingProfileCriterionType,
        } as OCPP2_0_1.GetChargingProfilesRequest,
      );
    } else {
      this._logger.error(
        `RequestStartTransaction failed: ${JSON.stringify(message.payload)}`,
      );
    }
  }

  @AsHandler(OCPPVersion.OCPP2_0_1, OCPP2_0_1_CallAction.RequestStopTransaction)
  protected async _handleRequestStopTransaction(
    message: IMessage<OCPP2_0_1.RequestStopTransactionResponse>,
    props?: HandlerProperties,
  ): Promise<void> {
    this._logger.debug(
      'RequestStopTransactionResponse received:',
      message,
      props,
    );
  }

  @AsHandler(OCPPVersion.OCPP2_0_1, OCPP2_0_1_CallAction.CancelReservation)
  protected async _handleCancelReservation(
    message: IMessage<OCPP2_0_1.CancelReservationResponse>,
    props?: HandlerProperties,
  ): Promise<void> {
    this._logger.debug('CancelReservationResponse received:', message, props);

    const request = await this._ocppMessageRepository.readOnlyOneByQuery({
      where: {
        stationId: message.context.stationId,
        correlationId: message.context.correlationId,
        origin: MessageOrigin.ChargingStationManagementSystem,
      },
    });
    if (request) {
      await this._reservationRepository.updateByKey(
        {
          isActive:
            message.payload.status ===
            OCPP2_0_1.CancelReservationStatusEnumType.Rejected,
        },
        request.message[3].reservationId,
      );
    } else {
      this._logger.error(
        `Update reservation failed. ReservationId not found by CorrelationId ${message.context.correlationId}.`,
      );
    }
  }

  @AsHandler(OCPPVersion.OCPP2_0_1, OCPP2_0_1_CallAction.ReserveNow)
  protected async _handleReserveNow(
    message: IMessage<OCPP2_0_1.ReserveNowResponse>,
    props?: HandlerProperties,
  ): Promise<void> {
    this._logger.debug('ReserveNowResponse received:', message, props);

<<<<<<< HEAD
    const request = await this._ocppMessageRepository.readOnlyOneByQuery({
      where: {
        stationId: message.context.stationId,
        correlationId: message.context.correlationId,
        origin: MessageOrigin.ChargingStationManagementSystem,
      },
    });
    if (request) {
=======
    const reservationId = await this._findReservationByCorrelationId(
      message.context.correlationId,
    );
    if (reservationId) {
>>>>>>> 892c7589
      const status = message.payload
        .status as OCPP2_0_1.ReserveNowStatusEnumType;
      await this._reservationRepository.updateByKey(
        {
          reserveStatus: status,
          isActive: status === OCPP2_0_1.ReserveNowStatusEnumType.Accepted,
        },
        request.message[3].id,
      );
    } else {
      this._logger.error(
        `Update reservation failed. ReservationId not found by CorrelationId ${message.context.correlationId}.`,
      );
    }
  }

  @AsHandler(OCPPVersion.OCPP2_0_1, OCPP2_0_1_CallAction.UnlockConnector)
  protected async _handleUnlockConnector(
    message: IMessage<OCPP2_0_1.UnlockConnectorResponse>,
    props?: HandlerProperties,
  ): Promise<void> {
    this._logger.debug('UnlockConnectorResponse received:', message, props);
  }

  @AsHandler(OCPPVersion.OCPP2_0_1, OCPP2_0_1_CallAction.ClearCache)
  protected async _handleClearCache(
    message: IMessage<OCPP2_0_1.ClearCacheResponse>,
    props?: HandlerProperties,
  ): Promise<void> {
    this._logger.debug('ClearCacheResponse received:', message, props);
  }

  @AsHandler(OCPPVersion.OCPP2_0_1, OCPP2_0_1_CallAction.SendLocalList)
  protected async _handleSendLocalList(
    message: IMessage<OCPP2_0_1.SendLocalListResponse>,
    props?: HandlerProperties,
  ): Promise<void> {
    this._logger.debug('SendLocalListResponse received:', message, props);

    const stationId = message.context.stationId;

    const sendLocalListRequest =
      await this._localAuthListRepository.getSendLocalListRequestByStationIdAndCorrelationId(
        stationId,
        message.context.correlationId,
      );

    if (!sendLocalListRequest) {
      this._logger.error(
        `Unable to process SendLocalListResponse. SendLocalListRequest not found for StationId ${stationId} by CorrelationId ${message.context.correlationId}.`,
      );
      return;
    }

    const sendLocalListResponse = message.payload;

    switch (sendLocalListResponse.status) {
      case OCPP2_0_1.SendLocalListStatusEnumType.Accepted:
        await this._localAuthListRepository.createOrUpdateLocalListVersionFromStationIdAndSendLocalList(
          stationId,
          sendLocalListRequest,
        );
        break;
      case OCPP2_0_1.SendLocalListStatusEnumType.Failed:
        // TODO: Surface alert for upstream handling
        this._logger.error(
          `SendLocalListRequest failed for StationId ${stationId}: ${message.context.correlationId}, ${JSON.stringify(sendLocalListRequest)}.`,
        );
        break;
      case OCPP2_0_1.SendLocalListStatusEnumType.VersionMismatch: {
        this._logger.error(
          `SendLocalListRequest version mismatch for StationId ${stationId}: ${message.context.correlationId}, ${JSON.stringify(sendLocalListRequest)}.`,
        );
        this._logger.error(
          `Sending GetLocalListVersionRequest for StationId ${stationId} due to SendLocalListRequest version mismatch.`,
        );
        const messageConfirmation = await this.sendCall(
          stationId,
          message.context.tenantId,
          OCPPVersion.OCPP2_0_1,
          OCPP2_0_1_CallAction.GetLocalListVersion,
          {} as OCPP2_0_1.GetLocalListVersionRequest,
        );
        if (!messageConfirmation.success) {
          this._logger.error(
            `Unable to send GetLocalListVersionRequest for StationId ${stationId} due to SendLocalListRequest version mismatch.`,
            messageConfirmation,
          );
        }
        break;
      }
      default:
        this._logger.error(
          `Unknown SendLocalListStatusEnumType: ${sendLocalListResponse.status}.`,
        );
        break;
    }
  }

  @AsHandler(OCPPVersion.OCPP2_0_1, OCPP2_0_1_CallAction.GetLocalListVersion)
  protected async _handleGetLocalListVersion(
    message: IMessage<OCPP2_0_1.GetLocalListVersionResponse>,
    props?: HandlerProperties,
  ): Promise<void> {
    this._logger.debug('GetLocalListVersionResponse received:', message, props);

    await this._localAuthListRepository.validateOrReplaceLocalListVersionForStation(
      message.payload.versionNumber,
      message.context.stationId,
    );
  }

  /**
   * Handle OCPP 1.6 responses
   */

  @AsHandler(OCPPVersion.OCPP1_6, OCPP1_6_CallAction.RemoteStopTransaction)
  protected async _handleOcpp16RemoteStopTransaction(
    message: IMessage<OCPP1_6.RemoteStopTransactionResponse>,
    props?: HandlerProperties,
  ): Promise<void> {
    this._logger.debug(
      'RemoteStopTransactionResponse received:',
      message,
      props,
    );
  }

  @AsHandler(OCPPVersion.OCPP1_6, OCPP1_6_CallAction.Authorize)
  protected async _handleOCPP16Authorize(
    message: IMessage<OCPP1_6.AuthorizeRequest>,
    props?: HandlerProperties,
  ): Promise<void> {
    this._logger.debug('OCPP 16 Authorize received: ', message, props);
    const request: OCPP1_6.AuthorizeRequest = message.payload;

    // Default response: Invalid
    const response: OCPP1_6.AuthorizeResponse = {
      idTagInfo: {
        status: OCPP1_6.AuthorizeResponseStatus.Invalid,
      },
    };
    try {
      const authorizations =
        await this._authorizeRepository.readAllByQuerystring({
          idToken: request.idTag,
          type: null, //explicitly ignore type
        });
      if (!authorizations || authorizations.length === 0) {
        this._logger.error(
          `No authorization found for idToken: ${request.idTag}`,
        );
        //below line is just to make it more explicit. Default status is already invalid.
        response.idTagInfo.status = OCPP1_6.AuthorizeResponseStatus.Invalid;
        await this.sendCallResultWithMessage(message, response);
        this._logger.debug('Authorize response sent:', response);
        return;
      }
      // If we find more than one token for an idTag it's too opinionated on how to define which one is valid.
      // For now, we error out, and implementers should change this according to their needs.
      if (authorizations.length >= 1) {
        this._logger.error(
          `Too many authorizations found for idToken: ${request.idTag}`,
        );
        response.idTagInfo.status = OCPP1_6.AuthorizeResponseStatus.Invalid;
        await this.sendCallResultWithMessage(message, response);
        this._logger.debug('Authorize response sent:', response);
        return;
      }

      const authorization = authorizations[0];
      if (!authorization.idTokenInfo) {
        response.idTagInfo.status = OCPP1_6.AuthorizeResponseStatus.Accepted;
      } else {
        const { cacheExpiryDateTime, groupIdToken, status } =
          authorization.idTokenInfo;
        if (cacheExpiryDateTime && new Date() > new Date(cacheExpiryDateTime)) {
          response.idTagInfo.status = OCPP1_6.AuthorizeResponseStatus.Expired;
        } else {
          response.idTagInfo.status =
            OCPP1_6_Mapper.AuthorizationMapper.toIdTagInfoStatus(status);
        }
        response.idTagInfo.expiryDate = cacheExpiryDateTime;
        if (groupIdToken) {
          response.idTagInfo.parentIdTag = groupIdToken.idToken;
        }
      }
    } catch (error) {
      // Log any unexpected errors
      this._logger.error(
        `Failed to retrieve authorization for idToken '${request.idTag}':`,
        error,
      );
      // response remains "Invalid" by default
    }

    await this.sendCallResultWithMessage(message, response).then(
      (messageConfirmation) => {
        this._logger.debug('Authorize response sent:', messageConfirmation);
      },
    );
    return;
  }

  @AsHandler(OCPPVersion.OCPP1_6, OCPP1_6_CallAction.RemoteStartTransaction)
  protected async _handleRemoteStartTransaction(
    message: IMessage<OCPP1_6.RemoteStartTransactionResponse>,
    props?: HandlerProperties,
  ): Promise<void> {
    this._logger.debug(
      'RemoteStartTransactionResponse received:',
      message,
      props,
    );
  }
}<|MERGE_RESOLUTION|>--- conflicted
+++ resolved
@@ -36,11 +36,7 @@
   SequelizeChargingStationSequenceRepository,
   Tariff,
   VariableAttribute,
-<<<<<<< HEAD
-  OCPP2_0_1_Mapper,
   IOCPPMessageRepository,
-=======
->>>>>>> 892c7589
 } from '@citrineos/data';
 import {
   CertificateAuthorityService,
@@ -670,7 +666,6 @@
   ): Promise<void> {
     this._logger.debug('ReserveNowResponse received:', message, props);
 
-<<<<<<< HEAD
     const request = await this._ocppMessageRepository.readOnlyOneByQuery({
       where: {
         stationId: message.context.stationId,
@@ -679,12 +674,6 @@
       },
     });
     if (request) {
-=======
-    const reservationId = await this._findReservationByCorrelationId(
-      message.context.correlationId,
-    );
-    if (reservationId) {
->>>>>>> 892c7589
       const status = message.payload
         .status as OCPP2_0_1.ReserveNowStatusEnumType;
       await this._reservationRepository.updateByKey(
