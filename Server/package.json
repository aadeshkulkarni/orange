{
  "name": "@citrineos/server",
  "version": "1.3.0",
  "description": "The OCPP server implementation which acts right on top of an asynchronous WebSocket.",
  "main": "dist/index.js",
  "types": "dist/index.d.ts",
  "files": [
    "dist"
  ],
  "scripts": {
    "test": "echo \"Error: no test specified\" && exit 1",
    "clean": "rm -rf dist/* tsconfig.tsbuildinfo",
    "fresh": "rm -rf node_modules package-lock.json && npm run clean",
    "compile": "npm run clean && tsc -p tsconfig.json",
    "start-unix": "APP_NAME=all APP_ENV=local nodemon src/index.ts",
    "start-windows": "set APP_NAME=all&& set APP_ENV=local&& RefreshEnv.cmd && npx nodemon src/index.ts",
    "start-docker": "nodemon src/index.ts",
    "start-docker-cloud": "node --inspect=0.0.0.0:9229 dist/index.js"
  },
  "keywords": [
    "ocpp",
    "ocpp_v201"
  ],
  "author": "S44",
  "license": "Apache-2.0",
  "devDependencies": {
    "@types/amqplib": "^0.10.1",
    "@types/bcrypt": "^5.0.2",
    "@types/deasync-promise": "^1.0.0",
    "@types/uuid": "^9.0.1",
    "@types/ws": "^8.5.4",
    "nodemon": "^2.0.22",
    "ts-node": "^10.9.1",
    "typescript": "^5.0.4"
  },
  "dependencies": {
<<<<<<< HEAD
    "@citrineos/ocpi-base": "1.1.1",
    "@citrineos/ocpi-credentials": "1.1.1",
    "@citrineos/ocpi-versions": "1.1.1",
    "@citrineos/ocpi-commands": "1.1.1",
    "@citrineos/base": "1.2.3",
    "@citrineos/certificates": "1.2.3",
    "@citrineos/configuration": "1.2.3",
    "@citrineos/data": "1.2.3",
    "@citrineos/evdriver": "1.2.3",
    "@citrineos/monitoring": "1.2.3",
    "@citrineos/reporting": "1.2.3",
    "@citrineos/smartcharging": "1.2.3",
    "@citrineos/transactions": "1.2.3",
    "@citrineos/util": "1.2.3",
=======
    "@citrineos/base": "1.3.0",
    "@citrineos/certificates": "1.3.0",
    "@citrineos/configuration": "1.3.0",
    "@citrineos/data": "1.3.0",
    "@citrineos/evdriver": "1.3.0",
    "@citrineos/monitoring": "1.3.0",
    "@citrineos/reporting": "1.3.0",
    "@citrineos/smartcharging": "1.3.0",
    "@citrineos/tenant": "1.3.0",
    "@citrineos/transactions": "1.3.0",
    "@citrineos/util": "1.3.0",
>>>>>>> 1294a430
    "@directus/extensions": "^1.0.2",
    "@fastify/type-provider-json-schema-to-ts": "^2.2.2",
    "ajv": "^8.12.0",
    "fastify": "^4.22.2",
    "sqlite3": "^5.1.6",
    "tslog": "^4.8.2",
    "uuid": "^9.0.0",
    "ws": "^8.13.0"
  },
  "engines": {
    "node": ">=18"
  },
  "optionalDependencies": {
    "bufferutil": "^4.0.8",
    "utf-8-validate": "^6.0.3"
  }
}<|MERGE_RESOLUTION|>--- conflicted
+++ resolved
@@ -34,22 +34,10 @@
     "typescript": "^5.0.4"
   },
   "dependencies": {
-<<<<<<< HEAD
     "@citrineos/ocpi-base": "1.1.1",
     "@citrineos/ocpi-credentials": "1.1.1",
     "@citrineos/ocpi-versions": "1.1.1",
     "@citrineos/ocpi-commands": "1.1.1",
-    "@citrineos/base": "1.2.3",
-    "@citrineos/certificates": "1.2.3",
-    "@citrineos/configuration": "1.2.3",
-    "@citrineos/data": "1.2.3",
-    "@citrineos/evdriver": "1.2.3",
-    "@citrineos/monitoring": "1.2.3",
-    "@citrineos/reporting": "1.2.3",
-    "@citrineos/smartcharging": "1.2.3",
-    "@citrineos/transactions": "1.2.3",
-    "@citrineos/util": "1.2.3",
-=======
     "@citrineos/base": "1.3.0",
     "@citrineos/certificates": "1.3.0",
     "@citrineos/configuration": "1.3.0",
@@ -61,7 +49,6 @@
     "@citrineos/tenant": "1.3.0",
     "@citrineos/transactions": "1.3.0",
     "@citrineos/util": "1.3.0",
->>>>>>> 1294a430
     "@directus/extensions": "^1.0.2",
     "@fastify/type-provider-json-schema-to-ts": "^2.2.2",
     "ajv": "^8.12.0",
