--- conflicted
+++ resolved
@@ -26,11 +26,6 @@
   "license": "Apache-2.0",
   "devDependencies": {
     "@types/amqplib": "0.10.1",
-<<<<<<< HEAD
-=======
-    "@types/bcrypt": "5.0.2",
-    "@types/uuid": "9.0.1",
->>>>>>> edd5e1bb
     "@types/ws": "8.5.4",
     "nodemon": "3.1.7",
     "ts-node": "10.9.1"
