// Copyright Contributors to the CitrineOS Project
//
// SPDX-License-Identifier: Apache 2.0

<<<<<<< HEAD
import { defineConfig, RegistrationStatusEnumType } from '@citrineos/base';
import path from 'path';
=======
import { RegistrationStatusEnumType, defineConfig } from "@citrineos/base";
import path from "path";
>>>>>>> c3386c1e

export function createLocalConfig() {
  return defineConfig({
    env: 'development',
    centralSystem: {
      host: '0.0.0.0',
      port: 8080,
    },
    modules: {
      certificates: {
        endpointPrefix: '/certificates',
      },
      configuration: {
        heartbeatInterval: 60,
        bootRetryInterval: 15,
        unknownChargerStatus: RegistrationStatusEnumType.Accepted,
        getBaseReportOnPending: true,
        bootWithRejectedVariables: true,
        autoAccept: true,
        endpointPrefix: '/configuration',
      },
      evdriver: {
        endpointPrefix: '/evdriver',
      },
      monitoring: {
        endpointPrefix: '/monitoring',
      },
      reporting: {
        endpointPrefix: '/reporting',
      },
      smartcharging: {
        endpointPrefix: '/smartcharging',
      },
      transactions: {
        endpointPrefix: '/transactions',
        costUpdatedInterval: 60,
      },
    },
    data: {
      sequelize: {
        host: 'localhost',
        port: 5432,
        database: 'citrine',
        dialect: 'postgres',
        username: 'citrine',
        password: 'citrine',
        storage: '',
        sync: false,
      },
    },
    util: {
      cache: {
        memory: true,
      },
      messageBroker: {
        amqp: {
          url: 'amqp://guest:guest@localhost:5672',
          exchange: 'citrineos',
        },
<<<<<<< HEAD
      },
      swagger: {
        path: '/docs',
        logoPath: path.join(__dirname, '../../assets/logo.png'),
        exposeData: true,
        exposeMessage: true,
      },
      directus: {
        host: 'directus',
        port: 8055,
        generateFlows: false,
      },
      networkConnection: {
        websocketServers: [
          {
            id: '0',
            securityProfile: 0,
            allowUnknownChargingStations: true,
            pingInterval: 60,
            host: '0.0.0.0',
            port: 8081,
            protocol: 'ocpp2.0.1',
          },
          {
            id: '1',
            securityProfile: 1,
            allowUnknownChargingStations: false,
            pingInterval: 60,
            host: '0.0.0.0',
            port: 8082,
            protocol: 'ocpp2.0.1',
          },
        ],
      },
    },
    logLevel: 2, // debug
    maxCallLengthSeconds: 5,
    maxCachingSeconds: 10,
  });
=======
        modules: {
            certificates: {
                endpointPrefix: "/certificates"
            },
            configuration: {
                heartbeatInterval: 60,
                bootRetryInterval: 15,
                unknownChargerStatus: RegistrationStatusEnumType.Accepted,
                getBaseReportOnPending: true,
                bootWithRejectedVariables: true,
                autoAccept: true,
                endpointPrefix: "/configuration"
            },
            evdriver: {
                endpointPrefix: "/evdriver"
            },
            monitoring: {
                endpointPrefix: "/monitoring"
            },
            reporting: {
                endpointPrefix: "/reporting"
            },
            smartcharging: {
                endpointPrefix: "/smartcharging"
            },
            transactions: {
                endpointPrefix: "/transactions",
                costUpdatedInterval: 60
            },
        },
        data: {
            sequelize: {
                host: "localhost",
                port: 5432,
                database: "citrine",
                dialect: "postgres",
                username: "citrine",
                password: "citrine",
                storage: "",
                sync: false,
            }
        },
        util: {
            cache: {
                memory: true
            },
            messageBroker: {
                amqp: {
                    url: "amqp://guest:guest@localhost:5672",
                    exchange: "citrineos",
                }
            },
            swagger: {
                path: "/docs",
                logoPath: path.resolve(__dirname, "../../assets/logo.png"),
                exposeData: true,
                exposeMessage: true
            },
            directus: {
                host: "0.0.0.0",
                port: 8055,
                generateFlows: false
            },
            networkConnection: {
                websocketServers: [{
                    id: "0",
                    securityProfile: 0,
                    allowUnknownChargingStations: true,
                    pingInterval: 60,
                    host: "0.0.0.0",
                    port: 8081,
                    protocol: "ocpp2.0.1"
                }, {
                    id: "1",
                    securityProfile: 1,
                    allowUnknownChargingStations: false,
                    pingInterval: 60,
                    host: "0.0.0.0",
                    port: 8082,
                    protocol: "ocpp2.0.1"
                }]
            }
        },
        logLevel: 2, // debug
        maxCallLengthSeconds: 5,
        maxCachingSeconds: 10
    });
>>>>>>> c3386c1e
}<|MERGE_RESOLUTION|>--- conflicted
+++ resolved
@@ -2,13 +2,8 @@
 //
 // SPDX-License-Identifier: Apache 2.0
 
-<<<<<<< HEAD
-import { defineConfig, RegistrationStatusEnumType } from '@citrineos/base';
+import { RegistrationStatusEnumType, defineConfig } from '@citrineos/base';
 import path from 'path';
-=======
-import { RegistrationStatusEnumType, defineConfig } from "@citrineos/base";
-import path from "path";
->>>>>>> c3386c1e
 
 export function createLocalConfig() {
   return defineConfig({
@@ -68,16 +63,15 @@
           url: 'amqp://guest:guest@localhost:5672',
           exchange: 'citrineos',
         },
-<<<<<<< HEAD
       },
       swagger: {
         path: '/docs',
-        logoPath: path.join(__dirname, '../../assets/logo.png'),
+        logoPath: path.resolve(__dirname, '../../assets/logo.png'),
         exposeData: true,
         exposeMessage: true,
       },
       directus: {
-        host: 'directus',
+        host: '0.0.0.0',
         port: 8055,
         generateFlows: false,
       },
@@ -108,93 +102,4 @@
     maxCallLengthSeconds: 5,
     maxCachingSeconds: 10,
   });
-=======
-        modules: {
-            certificates: {
-                endpointPrefix: "/certificates"
-            },
-            configuration: {
-                heartbeatInterval: 60,
-                bootRetryInterval: 15,
-                unknownChargerStatus: RegistrationStatusEnumType.Accepted,
-                getBaseReportOnPending: true,
-                bootWithRejectedVariables: true,
-                autoAccept: true,
-                endpointPrefix: "/configuration"
-            },
-            evdriver: {
-                endpointPrefix: "/evdriver"
-            },
-            monitoring: {
-                endpointPrefix: "/monitoring"
-            },
-            reporting: {
-                endpointPrefix: "/reporting"
-            },
-            smartcharging: {
-                endpointPrefix: "/smartcharging"
-            },
-            transactions: {
-                endpointPrefix: "/transactions",
-                costUpdatedInterval: 60
-            },
-        },
-        data: {
-            sequelize: {
-                host: "localhost",
-                port: 5432,
-                database: "citrine",
-                dialect: "postgres",
-                username: "citrine",
-                password: "citrine",
-                storage: "",
-                sync: false,
-            }
-        },
-        util: {
-            cache: {
-                memory: true
-            },
-            messageBroker: {
-                amqp: {
-                    url: "amqp://guest:guest@localhost:5672",
-                    exchange: "citrineos",
-                }
-            },
-            swagger: {
-                path: "/docs",
-                logoPath: path.resolve(__dirname, "../../assets/logo.png"),
-                exposeData: true,
-                exposeMessage: true
-            },
-            directus: {
-                host: "0.0.0.0",
-                port: 8055,
-                generateFlows: false
-            },
-            networkConnection: {
-                websocketServers: [{
-                    id: "0",
-                    securityProfile: 0,
-                    allowUnknownChargingStations: true,
-                    pingInterval: 60,
-                    host: "0.0.0.0",
-                    port: 8081,
-                    protocol: "ocpp2.0.1"
-                }, {
-                    id: "1",
-                    securityProfile: 1,
-                    allowUnknownChargingStations: false,
-                    pingInterval: 60,
-                    host: "0.0.0.0",
-                    port: 8082,
-                    protocol: "ocpp2.0.1"
-                }]
-            }
-        },
-        logLevel: 2, // debug
-        maxCallLengthSeconds: 5,
-        maxCachingSeconds: 10
-    });
->>>>>>> c3386c1e
 }