--- conflicted
+++ resolved
@@ -33,11 +33,7 @@
   RedisCache,
   UnknownStationFilter,
   WebsocketNetworkConnection,
-<<<<<<< HEAD
   S3Storage,
-=======
-  S3Storage
->>>>>>> 255911b5
 } from '@citrineos/util';
 import { type JsonSchemaToTsProvider } from '@fastify/type-provider-json-schema-to-ts';
 import addFormats from 'ajv-formats';
@@ -176,14 +172,8 @@
       });
     }
 
-    const s3Storage = new S3Storage(this._config);
-
     // Initialize File Access Implementation
-<<<<<<< HEAD
     this._fileAccess = this.initFileAccess(directusUtil);
-=======
-    this._fileAccess = this.initFileAccess(s3Storage, directusUtil);
->>>>>>> 255911b5
 
     // Register AJV for schema validation
     this.registerAjv();
