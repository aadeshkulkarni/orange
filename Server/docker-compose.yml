version: '3'
services:
  amqp-broker:
    image: rabbitmq:3-management
    ports:
      - 15672:15672
      - 5672:5672
    environment:
      RABBITMQ_DEFAULT_USER: 'guest'
      RABBITMQ_DEFAULT_PASS: 'guest'
    volumes:
      - ./data/rabbitmq:/var/lib/rabbitmq
    healthcheck:
      test: rabbitmq-diagnostics -q ping
      interval: 10s
      timeout: 10s
      retries: 3
  ocpp-db:
    image: citrineos/postgres:preseeded
    ports:
      - 5432:5432
    volumes:
      - ./data/postgresql/pgdata:/var/lib/postgresql/data
    environment:
      POSTGRES_DB: citrine
      POSTGRES_USER: citrine
      POSTGRES_PASSWORD: "citrine"
    healthcheck:
      test: [ "CMD-SHELL", "pg_isready", "-d", "db_prod" ]
      interval: 30s
      timeout: 60s
      retries: 5
      start_period: 80s
  redis:
    image: redis:latest
    ports:
      - "6379:6379"
    healthcheck:
      test: [ "CMD", "redis-cli", "ping" ]
      interval: 10s
      timeout: 5s
      retries: 3
  citrine:
    build:
      context: ..
      dockerfile: ./Server/local.Dockerfile
    volumes:
      - ../:/usr/local/apps/citrineos
      - /usr/local/apps/citrineos/node_modules
      - /usr/local/apps/citrineos/Server/node_modules
      - /usr/local/apps/citrineos/00_Base/node_modules
      - /usr/local/apps/citrineos/01_Data/node_modules
      - /usr/local/apps/citrineos/02_Util/node_modules
      - /usr/local/apps/citrineos/03_Modules/Certificates/node_modules
      - /usr/local/apps/citrineos/03_Modules/Configuration/node_modules
      - /usr/local/apps/citrineos/03_Modules/EVDriver/node_modules
      - /usr/local/apps/citrineos/03_Modules/Monitoring/node_modules
      - /usr/local/apps/citrineos/03_Modules/Reporting/node_modules
      - /usr/local/apps/citrineos/03_Modules/SmartCharging/node_modules
      - /usr/local/apps/citrineos/03_Modules/Transactions/node_modules
      - /usr/local/apps/citrineos/dist
      - /usr/local/apps/citrineos/Server/dist
      - /usr/local/apps/citrineos/00_Base/dist
      - /usr/local/apps/citrineos/01_Data/dist
      - /usr/local/apps/citrineos/02_Util/dist
      - /usr/local/apps/citrineos/03_Modules/Certificates/dist
      - /usr/local/apps/citrineos/03_Modules/Configuration/dist
      - /usr/local/apps/citrineos/03_Modules/EVDriver/dist
      - /usr/local/apps/citrineos/03_Modules/Monitoring/dist
      - /usr/local/apps/citrineos/03_Modules/Reporting/dist
      - /usr/local/apps/citrineos/03_Modules/SmartCharging/dist
      - /usr/local/apps/citrineos/03_Modules/Transactions/dist
    environment:
      APP_NAME: "all"
      APP_ENV: "docker"
    depends_on:
      ocpp-db:
        condition: service_started
      amqp-broker:
        condition: service_healthy
      redis:
        condition: service_healthy
    ports:
      - 8080:8080
      - 8081:8081
      - 8082:8082
<<<<<<< HEAD
      - 9229:9229
=======
    environment:
      CITRINEOS_UTIL_DIRECTUS_USERNAME: 'admin@citrineos.com'
      CITRINEOS_UTIL_DIRECTUS_PASSWORD: 'CitrineOS!'
>>>>>>> 35640e33
  directus:
    image: directus/directus:latest
    ports:
      - 8055:8055
    volumes:
      - ./data/directus/uploads:/directus/uploads
      - ./data/directus/extensions:/directus/extensions
    depends_on:
      ocpp-db:
        condition: service_healthy
    environment:
      APP_NAME: 'all'
      KEY: '1234567890'
      SECRET: '0987654321'
      ADMIN_EMAIL: 'admin@citrineos.com'
      ADMIN_PASSWORD: 'CitrineOS!'
      DB_CLIENT: 'pg'
      DB_HOST: ocpp-db
      DB_PORT: 5432
      DB_DATABASE: 'citrine'
      DB_USER: 'citrine'
      DB_PASSWORD: 'citrine'
      WEBSOCKETS_ENABLED: 'true'<|MERGE_RESOLUTION|>--- conflicted
+++ resolved
@@ -73,6 +73,8 @@
     environment:
       APP_NAME: "all"
       APP_ENV: "docker"
+      CITRINEOS_UTIL_DIRECTUS_USERNAME: 'admin@citrineos.com'
+      CITRINEOS_UTIL_DIRECTUS_PASSWORD: 'CitrineOS!'
     depends_on:
       ocpp-db:
         condition: service_started
@@ -84,13 +86,8 @@
       - 8080:8080
       - 8081:8081
       - 8082:8082
-<<<<<<< HEAD
       - 9229:9229
-=======
-    environment:
-      CITRINEOS_UTIL_DIRECTUS_USERNAME: 'admin@citrineos.com'
-      CITRINEOS_UTIL_DIRECTUS_PASSWORD: 'CitrineOS!'
->>>>>>> 35640e33
+
   directus:
     image: directus/directus:latest
     ports:
