--- conflicted
+++ resolved
@@ -105,18 +105,18 @@
     image: localstack/localstack:latest
     container_name: localstack
     ports:
-      - "4566:4566"
-      - "4510-4559:4510-4559"
+      - '4566:4566'
+      - '4510-4559:4510-4559'
     environment:
       - DOCKER_HOST=unix:///var/run/docker.sock
       - SERVICES=s3
       - DEBUG=1
     volumes:
-      - "/var/run/docker.sock:/var/run/docker.sock"
-      - "localstack-data:/var/lib/localstack"
-      - "./scripts/init-localstack.sh:/etc/localstack/init/ready.d/init-localstack.sh"
+      - '/var/run/docker.sock:/var/run/docker.sock'
+      - 'localstack-data:/var/lib/localstack'
+      - './scripts/init-localstack.sh:/etc/localstack/init/ready.d/init-localstack.sh'
     healthcheck:
-      test: ["CMD-SHELL", "curl -f http://localstack:4566 || exit 1"]
+      test: ['CMD-SHELL', 'curl -f http://localstack:4566 || exit 1']
       interval: 5s
       timeout: 5s
       retries: 5
@@ -166,15 +166,18 @@
     depends_on:
       ocpp-db:
         condition: service_healthy
-<<<<<<< HEAD
       amqp-broker:
         condition: service_healthy
       localstack:
         condition: service_healthy
-=======
->>>>>>> e3d309e8
     healthcheck:
-      test: ['CMD', 'curl', '-f', 'http://data-connector-agent:8081/api/v1/athena/health']
+      test:
+        [
+          'CMD',
+          'curl',
+          '-f',
+          'http://data-connector-agent:8081/api/v1/athena/health',
+        ]
       interval: 5s
       timeout: 10s
       retries: 10
