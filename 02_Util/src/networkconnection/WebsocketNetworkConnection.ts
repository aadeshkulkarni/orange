--- conflicted
+++ resolved
@@ -51,39 +51,9 @@
         let _httpServer;
         switch (websocketServerConfig.securityProfile) {
           case 3: // mTLS
-<<<<<<< HEAD
           case 2: // TLS
             _httpServer = https.createServer(
               this._generateServerOptions(websocketServerConfig),
-=======
-            _httpServer = https.createServer(
-              {
-                key: fs.readFileSync(
-                  websocketServerConfig.tlsKeyFilePath as string,
-                ),
-                cert: fs.readFileSync(
-                  websocketServerConfig.tlsCertificateChainFilePath as string,
-                ),
-                ca: fs.readFileSync(
-                  websocketServerConfig.rootCaCertificateFilePath as string,
-                ),
-                requestCert: true,
-                rejectUnauthorized: true,
-              },
-              this._onHttpRequest.bind(this),
-            );
-            break;
-          case 2: // TLS
-            _httpServer = https.createServer(
-              {
-                key: fs.readFileSync(
-                  websocketServerConfig.tlsKeyFilePath as string,
-                ),
-                cert: fs.readFileSync(
-                  websocketServerConfig.tlsCertificateChainFilePath as string,
-                ),
-              },
->>>>>>> 39eb3559
               this._onHttpRequest.bind(this),
             );
             break;
