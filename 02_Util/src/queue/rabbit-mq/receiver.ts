// Copyright (c) 2023 S44, LLC
// Copyright Contributors to the CitrineOS Project
//
// SPDX-License-Identifier: Apache 2.0

import * as amqplib from 'amqplib';
import { ILogObj, Logger } from 'tslog';
import { MemoryCache } from '../..';
import {
  AbstractMessageHandler,
  CacheNamespace,
  CallAction,
  ICache,
  IModule,
  Message,
  OcppError,
  OcppRequest,
  OcppResponse,
  RetryMessageError,
  SystemConfig,
} from '@citrineos/base';
import { plainToInstance } from 'class-transformer';

/**
 * Implementation of a {@link IMessageHandler} using RabbitMQ as the underlying transport.
 */
export class RabbitMqReceiver extends AbstractMessageHandler {
  /**
   * Constants
   */
  private static readonly QUEUE_PREFIX = 'rabbit_queue_';
  private static readonly CACHE_PREFIX = 'rabbit_subscription_';

  /**
   * Fields
   */
  protected _cache: ICache;
  protected _connection?: amqplib.Connection;
  protected _channel?: amqplib.Channel;

  constructor(
    config: SystemConfig,
    logger?: Logger<ILogObj>,
    module?: IModule,
    cache?: ICache,
  ) {
    super(config, logger, module);
    this._cache = cache || new MemoryCache();

    this._connect().then((channel) => {
      this._channel = channel;
    });
  }

  /**
   * Methods
   */

  /**
   * Binds queue to an exchange given identifier and optional actions and filter.
   * Note: Due to the nature of AMQP 0-9-1 model, if you need to filter for the identifier, you **MUST** provide it in the filter object.
   *
   * @param {string} identifier - The identifier of the channel to subscribe to.
   * @param {CallAction[]} actions - Optional. An array of actions to filter the messages.
   * @param {{ [k: string]: string; }} filter - Optional. An object representing the filter to apply on the messages.
   * @return {Promise<boolean>} A promise that resolves to true if the subscription is successful, false otherwise.
   */
  async subscribe(
    identifier: string,
    actions?: CallAction[],
    filter?: { [k: string]: string },
  ): Promise<boolean> {
    // If actions are a defined but empty list, it is likely a module
    // with no available actions and should not have a queue.
    //
    // If actions are undefined, it is likely a charger,
    // which is "allowed" not to have actions.
    if (actions && actions.length === 0) {
      this._logger.debug(
<<<<<<< HEAD
          `Skipping queue binding for module ${identifier} as there are no available actions.`,
=======
        `Skipping queue binding for module ${identifier} as there are no available actions.`,
>>>>>>> 1294a430
      );

      return true;
    }

    const exchange = this._config.util.messageBroker.amqp?.exchange as string;
    const queueName = `${RabbitMqReceiver.QUEUE_PREFIX}${identifier}_${Date.now()}`;

    // Ensure that filter includes the x-match header set to all
    filter = filter
      ? {
          'x-match': 'all',
          ...filter,
        }
      : { 'x-match': 'all' };

    const channel = this._channel || (await this._connect());
    this._channel = channel;

    // Assert exchange and queue
    await channel.assertExchange(exchange, 'headers', { durable: false });
    await channel.assertQueue(queueName, {
      durable: false,
      autoDelete: true,
      exclusive: false,
    });

    // Bind queue based on provided actions and filters
    if (actions && actions.length > 0) {
      for (const action of actions) {
        this._logger.debug(
          `Bind ${queueName} on ${exchange} for ${action} with filter ${JSON.stringify(filter)}.`,
        );
        await channel.bindQueue(queueName, exchange, '', { action, ...filter });
      }
    } else {
      this._logger.debug(
        `Bind ${queueName} on ${exchange} with filter ${JSON.stringify(filter)}.`,
      );
      await channel.bindQueue(queueName, exchange, '', filter);
    }

    // Start consuming messages
    await channel.consume(queueName, (msg) => this._onMessage(msg, channel));

    // Define cache key
    const cacheKey = `${RabbitMqReceiver.CACHE_PREFIX}${identifier}`;

    // Retrieve cached queue names
    const cachedQueues = await this._cache
      .get<Array<string>>(cacheKey, CacheNamespace.Other, () => Array<string>)
      .then((value) => {
        if (value) {
          value.push(queueName);
          return value;
        }
        return new Array<string>(queueName);
      });

    // Add queue name to cache
    await this._cache.set(
      cacheKey,
      JSON.stringify(cachedQueues),
      CacheNamespace.Other,
    );

    return true;
  }

  unsubscribe(identifier: string): Promise<boolean> {
    return this._cache
      .get<Array<string>>(
        `${RabbitMqReceiver.CACHE_PREFIX}${identifier}`,
        CacheNamespace.Other,
        () => Array<string>,
      )
      .then(async (queues) => {
        if (queues) {
          const channel = this._channel || (await this._connect());
          this._channel = channel;
          for (const queue of queues) {
            await channel.unbindQueue(
              queue,
              this._config.util.messageBroker.amqp?.exchange || '',
              '',
            );
            const messageCount = await this._channel?.deleteQueue(queue);
            this._logger.info(
              `Queue ${identifier} deleted with ${messageCount?.messageCount} messages remaining.`,
            );
          }
          return true;
        } else {
          this._logger.warn(
            `Failed to delete queue for ${identifier}, queue name not found in cache.`,
          );
          return false;
        }
      });
  }

  shutdown(): Promise<void> {
    return Promise.resolve();
  }

  /**
   * Protected Methods
   */

  /**
   * Connect to RabbitMQ
   */
  protected _connect(): Promise<amqplib.Channel> {
    return amqplib
      .connect(this._config.util.messageBroker.amqp?.url || '')
      .then((connection) => {
        this._connection = connection;
        return connection.createChannel();
      })
      .then((channel) => {
        // Add listener for channel errors
        channel.on('error', (err) => {
          this._logger.error('AMQP channel error', err);
          // TODO: add recovery logic
        });
        return channel;
      });
  }

  /**
   * Underlying RabbitMQ message handler.
   *
   * @param message The AMQPMessage to process
   */
  protected async _onMessage(
    message: amqplib.ConsumeMessage | null,
    channel: amqplib.Channel,
  ): Promise<void> {
    if (message) {
      try {
        this._logger.debug(
          '_onMessage:Received message:',
          message.properties,
          message.content.toString(),
        );
        const parsed = plainToInstance(
          Message<OcppRequest | OcppResponse | OcppError>,
          <Message<OcppRequest | OcppResponse | OcppError>>(
            JSON.parse(message.content.toString())
          ),
        );
        await this.handle(parsed, message.properties);
      } catch (error) {
        if (error instanceof RetryMessageError) {
          this._logger.warn('Retrying message: ', error.message);
          // Retryable error, usually ongoing call with station when trying to send new call
          channel.nack(message);
          return;
        } else {
          this._logger.error('Error while processing message:', error, message);
        }
      }
      channel.ack(message);
    }
  }
}<|MERGE_RESOLUTION|>--- conflicted
+++ resolved
@@ -77,11 +77,7 @@
     // which is "allowed" not to have actions.
     if (actions && actions.length === 0) {
       this._logger.debug(
-<<<<<<< HEAD
-          `Skipping queue binding for module ${identifier} as there are no available actions.`,
-=======
         `Skipping queue binding for module ${identifier} as there are no available actions.`,
->>>>>>> 1294a430
       );
 
       return true;
