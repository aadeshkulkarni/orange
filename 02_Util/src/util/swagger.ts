// Copyright (c) 2023 S44, LLC
// Copyright Contributors to the CitrineOS Project
//
// SPDX-License-Identifier: Apache 2.0
/* eslint-disable */

import fastifySwagger from '@fastify/swagger';
import fastifySwaggerUi from '@fastify/swagger-ui';
import {FastifyInstance, FastifyRequest} from 'fastify';
import fs from 'fs';
import {HttpHeader, HttpStatus, SystemConfig, UnauthorizedError} from '@citrineos/base';
import {OpenAPIV2, OpenAPIV3, OpenAPIV3_1} from 'openapi-types';
import * as FastifyAuth from '@fastify/auth';
import * as packageJson from '../../package.json';

/**
 * This transformation is necessary because the plugin (@fastify/swagger) does not handle the local #ref objects correctly.
 *
 * @param {object} swaggerObject - The original Swagger object to be transformed.
 * @param {object} openapiObject - The original OpenAPI object to be transformed.
 * @return {object} The transformed OpenAPI object.
 */
function OcppTransformObject({
                               swaggerObject,
                               openapiObject,
                             }: {
  swaggerObject: Partial<OpenAPIV2.Document>;
  openapiObject: Partial<OpenAPIV3.Document | OpenAPIV3_1.Document>;
}) {
  console.log('OcppTransformObject: Transforming OpenAPI object...');
  if (openapiObject.paths && openapiObject.components) {
    for (const pathKey in openapiObject.paths) {
      const path: OpenAPIV3.PathsObject = openapiObject.paths[
        pathKey
        ] as OpenAPIV3.PathsObject;
      if (path) {
        for (const methodKey in path) {
          const method: OpenAPIV3.OperationObject = path[
            methodKey
            ] as OpenAPIV3.OperationObject;
          if (method) {
            // Set tags based on path key if tags were not passed in
            if (!method.tags) {
              method.tags = pathKey
                .split('/')
                .slice(2, -1)
                .map((tag) => tag.charAt(0).toUpperCase() + tag.slice(1));
            }

            const requestBody: OpenAPIV3.RequestBodyObject =
              method.requestBody as OpenAPIV3.RequestBodyObject;
            if (requestBody) {
              for (const mediaTypeObjectKey in requestBody.content) {
                const mediaTypeObject: OpenAPIV3.MediaTypeObject = requestBody
                  .content[mediaTypeObjectKey] as OpenAPIV3.MediaTypeObject;
                if (mediaTypeObject) {
                  const schema: any =
                    mediaTypeObject.schema as OpenAPIV3.SchemaObject;
                  if (schema) {
                    const refSchemas = schema['definitions'];
                    delete schema['definitions'];
                    delete schema['comment'];
                    for (const key in refSchemas) {
                      delete refSchemas[key]['javaType'];
                      delete refSchemas[key]['tsEnumNames'];
                      delete refSchemas[key]['additionalProperties'];
                    }
                    openapiObject.components.schemas = {
                      ...openapiObject.components.schemas,
                      ...refSchemas,
                    };
                  }
                }
              }
            }
          }
        }
      }
    }
  }
  return openapiObject;
}

const registerSwaggerUi = (
  systemConfig: SystemConfig,
  server: FastifyInstance,
<<<<<<< HEAD
) => {
=======
) {
  server.register(fastifySwagger as any, {
    openapi: {
      info: {
        title: 'CitrineOS Central System API',
        description: 'Central System API for OCPP 2.0.1 messaging.',
        version: '1.4.0',
      },
    },
    transformObject: OcppTransformObject,
  });
>>>>>>> 6c685f21

  const swaggerUiOptions: any = {
    routePrefix: systemConfig.util.swagger?.path,
    securityDefinitions: {
      authorization: {
        name: 'authorization',
        type: 'apiKey',
        in: 'header',
      },
    },
    exposeRoute: true,
    uiConfig: {
      filter: true,
    },
    theme: {
      title: 'CitrineOS Central System API',
      css: [
        {
          filename: '',
          content:
            '.swagger-ui .topbar { background-color: #fafafa; } .swagger-ui .topbar .download-url-wrapper { display: none; }',
        },
      ],
    },
  };

  if (systemConfig.util.swagger?.logoPath) {
    swaggerUiOptions['logo'] = {
      type: 'image/png',
      content: fs.readFileSync(systemConfig.util.swagger?.logoPath),
    };
  }

  server.register(fastifySwaggerUi, swaggerUiOptions);
};

export const convertHeadersToMap = (
  headers: string[],
): Record<string, string> => {
  const headersMap: Record<string, string> = {};

  for (let i = 0; i < headers.length; i += 2) {
    const key = headers[i];
    const value = headers[i + 1];
    headersMap[key] = value;
  }

  return headersMap;
};

export const getHeaderValue = (
  headers: string[],
  key: string,
): string | undefined => {
  for (let i = 0; i < headers.length; i += 2) {
    if (headers[i].toLowerCase() === key.toLowerCase()) {
      return headers[i + 1];
    }
  }
  return undefined;
};

const getTokenFromAuthHeader = (
  authorizationHeader: string | undefined,
): string | undefined => {
  if (!!authorizationHeader) {
    const token = authorizationHeader.split('Bearer ')[1];
    return token;
  }
  return undefined;
};

const getAuthorizationTokenFromRawHeaders = (
  headers: string[],
): string | undefined => {
  const authorizationHeader = getHeaderValue(headers, HttpHeader.Authorization);
  return getTokenFromAuthHeader(authorizationHeader);
};

export const getAuthorizationTokenFromRequest = (
  request: FastifyRequest,
): string => {
  const token = getAuthorizationTokenFromRawHeaders(request.raw.rawHeaders);
  if (!token) {
    throw new UnauthorizedError('Token not found in headers');
  }
  return token;
};

const registerFastifyAuth = async (server: FastifyInstance) => {
  await server.register(FastifyAuth as any).after();
  console.log((server as any).authorization);

  server.decorate(
    'authorization',
    function (request: any, reply: any, done: any) {
      try {
        const token = getAuthorizationTokenFromRequest(request);
        console.log('Received authorization token', token);
        done();
      } catch (e) {
        reply.code(HttpStatus.UNAUTHORIZED);
      }
    },
  );
};

const registerFastifySwagger = (
  systemConfig: SystemConfig,
  server: FastifyInstance,
) => {
  server.register(fastifySwagger, {
    openapi: {
      info: {
        title: 'CitrineOS Central System API',
        description: 'Central System API for OCPP 2.0.1 messaging.',
        version: packageJson.version,
      },
      servers: [
        {
          url: `http://${systemConfig.centralSystem.host}:${systemConfig.centralSystem.port}`,
          description: 'Target OCPI server configured in systemConfig.centralSystem',
        },
      ],
      components: {
        securitySchemes: {
          authorization: {
            type: 'http',
            scheme: 'bearer',
          },
        },
      },
    },
    transformObject: OcppTransformObject,
  });
};

export async function initSwagger(
  systemConfig: SystemConfig,
  server: FastifyInstance,
) {
  registerFastifySwagger(systemConfig, server);
  registerSwaggerUi(systemConfig, server);
  await registerFastifyAuth(server);
};<|MERGE_RESOLUTION|>--- conflicted
+++ resolved
@@ -6,10 +6,15 @@
 
 import fastifySwagger from '@fastify/swagger';
 import fastifySwaggerUi from '@fastify/swagger-ui';
-import {FastifyInstance, FastifyRequest} from 'fastify';
+import { FastifyInstance, FastifyRequest } from 'fastify';
 import fs from 'fs';
-import {HttpHeader, HttpStatus, SystemConfig, UnauthorizedError} from '@citrineos/base';
-import {OpenAPIV2, OpenAPIV3, OpenAPIV3_1} from 'openapi-types';
+import {
+  HttpHeader,
+  HttpStatus,
+  SystemConfig,
+  UnauthorizedError,
+} from '@citrineos/base';
+import { OpenAPIV2, OpenAPIV3, OpenAPIV3_1 } from 'openapi-types';
 import * as FastifyAuth from '@fastify/auth';
 import * as packageJson from '../../package.json';
 
@@ -21,9 +26,9 @@
  * @return {object} The transformed OpenAPI object.
  */
 function OcppTransformObject({
-                               swaggerObject,
-                               openapiObject,
-                             }: {
+  swaggerObject,
+  openapiObject,
+}: {
   swaggerObject: Partial<OpenAPIV2.Document>;
   openapiObject: Partial<OpenAPIV3.Document | OpenAPIV3_1.Document>;
 }) {
@@ -32,12 +37,12 @@
     for (const pathKey in openapiObject.paths) {
       const path: OpenAPIV3.PathsObject = openapiObject.paths[
         pathKey
-        ] as OpenAPIV3.PathsObject;
+      ] as OpenAPIV3.PathsObject;
       if (path) {
         for (const methodKey in path) {
           const method: OpenAPIV3.OperationObject = path[
             methodKey
-            ] as OpenAPIV3.OperationObject;
+          ] as OpenAPIV3.OperationObject;
           if (method) {
             // Set tags based on path key if tags were not passed in
             if (!method.tags) {
@@ -84,22 +89,7 @@
 const registerSwaggerUi = (
   systemConfig: SystemConfig,
   server: FastifyInstance,
-<<<<<<< HEAD
 ) => {
-=======
-) {
-  server.register(fastifySwagger as any, {
-    openapi: {
-      info: {
-        title: 'CitrineOS Central System API',
-        description: 'Central System API for OCPP 2.0.1 messaging.',
-        version: '1.4.0',
-      },
-    },
-    transformObject: OcppTransformObject,
-  });
->>>>>>> 6c685f21
-
   const swaggerUiOptions: any = {
     routePrefix: systemConfig.util.swagger?.path,
     securityDefinitions: {
@@ -210,7 +200,7 @@
   systemConfig: SystemConfig,
   server: FastifyInstance,
 ) => {
-  server.register(fastifySwagger, {
+  server.register(fastifySwagger as any, {
     openapi: {
       info: {
         title: 'CitrineOS Central System API',
@@ -220,7 +210,8 @@
       servers: [
         {
           url: `http://${systemConfig.centralSystem.host}:${systemConfig.centralSystem.port}`,
-          description: 'Target OCPI server configured in systemConfig.centralSystem',
+          description:
+            'Target OCPI server configured in systemConfig.centralSystem',
         },
       ],
       components: {
@@ -243,4 +234,4 @@
   registerFastifySwagger(systemConfig, server);
   registerSwaggerUi(systemConfig, server);
   await registerFastifyAuth(server);
-};+}