// Copyright Contributors to the CitrineOS Project
//
// SPDX-License-Identifier: Apache 2.0

<<<<<<< HEAD
import { IFileAccess, SystemConfig } from "@citrineos/base";
import { sequelize } from "@citrineos/data";
import { authentication, DirectusFlow, DirectusOperation, RestClient, createDirectus, createFlow, createOperation, readFlows, rest, staticToken, updateFlow, updateOperation, readAssetArrayBuffer, uploadFiles } from "@directus/sdk";
import { RouteOptions } from "fastify";
import { JSONSchemaFaker } from "json-schema-faker";
import { Logger, ILogObj } from "tslog";
=======
import { IFileAccess, SystemConfig } from '@citrineos/base';
import { sequelize } from '@citrineos/data';
import {
  authentication,
  createDirectus,
  createFlow,
  createOperation,
  DirectusFlow,
  DirectusOperation,
  readFlows,
  rest,
  RestClient,
  staticToken,
  updateFlow,
  updateOperation,
  readAssetArrayBuffer,
} from '@directus/sdk';
import { RouteOptions } from 'fastify';
import { JSONSchemaFaker } from 'json-schema-faker';
import { ILogObj, Logger } from 'tslog';
>>>>>>> 15f20948

interface Schema {
  // No custom collections needed
}

export class DirectusUtil implements IFileAccess {
  protected readonly _config: SystemConfig;
  protected readonly _logger: Logger<ILogObj>;
  private readonly _client: RestClient<Schema>;

  constructor(config: SystemConfig, logger?: Logger<ILogObj>) {
    this._config = config;
    this._logger = logger
      ? logger.getSubLogger({ name: this.constructor.name })
      : new Logger<ILogObj>({ name: this.constructor.name });
    let client;
    if (this._config.util.directus?.token) {
      // Auth with static token
      client = createDirectus(
        `http://${this._config.util.directus?.host}:${this._config.util.directus?.port}`,
      )
        .with(staticToken(this._config.util.directus?.token))
        .with(rest());
    } else if (
      this._config.util.directus?.username &&
      this._config.util.directus?.password
    ) {
      // Auth with username and password
      client = createDirectus<Schema>(
        `http://${this._config.util.directus?.host}:${this._config.util.directus?.port}`,
      )
        .with(authentication())
        .with(rest());
      this._logger.info(
        `Logging into Directus as ${this._config.util.directus.username}`,
      );
      client.login(
        this._config.util.directus.username,
        this._config.util.directus.password,
      );
    } else {
      // No auth
      client = createDirectus<Schema>(
        `http://${this._config.util.directus?.host}:${this._config.util.directus?.port}`,
      ).with(rest());
    }
    this._client = client;
  }

  public addDirectusMessageApiFlowsFastifyRouteHook(
    routeOptions: RouteOptions,
  ) {
    const messagePath = routeOptions.url; // 'Url' here means the route specified when the endpoint was added to the fastify server, such as '/ocpp/configuration/reset'
    if (messagePath.split('/')[1] === 'ocpp') {
      // Message API check: relies on implementation of _toMessagePath in AbstractModuleApi which prefixes url with '/ocpp/'
      this._logger.info(`Adding Directus Message API flow for ${messagePath}`);
      // Parse action from url: relies on implementation of _toMessagePath in AbstractModuleApi which puts CallAction in final path part
      const lowercaseAction: string = messagePath.split('/').pop() as string;
      const action =
        lowercaseAction.charAt(0).toUpperCase() + lowercaseAction.slice(1);
      // _addMessageRoute in AbstractModuleApi adds the bodySchema specified in the @MessageEndpoint decorator to the fastify route schema
      // These body schemas are the ones generated directly from the specification using the json-schema-processor in 00_Base
      const bodySchema = routeOptions.schema?.body as object;
      this.addDirectusFlowForAction(action, messagePath, bodySchema);
    }
  }

  public async getFile(id: string): Promise<Buffer> {
    this._logger.info(`Get file ${id}`);
    try {
      const result = await this._client.request(readAssetArrayBuffer(id));
      return Buffer.from(result);
    } catch (error) {
      this._logger.error('Get file failed: ', error);
      throw new Error(`Get file ${id} failed`);
    }
  }

<<<<<<< HEAD
    public async uploadFile(fileName: string, content: Buffer, filePath?: string): Promise<string> {
        let fileType: string | undefined;
        if (fileName.lastIndexOf('.') > -1 && fileName.lastIndexOf('.') < fileName.length - 1) {
            fileType = fileName.substring((fileName.lastIndexOf('.')));
        }

        const formData = new FormData();
        if (fileType) {
            formData.append('type', fileType);
        }
        if(filePath) {
            formData.append('folder', filePath);
        }
        formData.append('file', new Blob([content]), fileName);

        try {
            const file = await this._client.request(uploadFiles(formData));
            return file["id"];
        } catch (error) {
            this._logger.error('Upload file failed: ', error);
            throw new Error(`Upload file ${fileName} failed.`)
        }
    }
=======
  public async uploadFile(filePath: string, content: Buffer): Promise<string> {
    // TODO: implement the logic
    throw new Error(
      `Upload file ${filePath} with content ${content} not yet implemented.`,
    );
  }
>>>>>>> 15f20948

  private async addDirectusFlowForAction(
    action: string,
    messagePath: string,
    bodySchema: object,
  ) {
    JSONSchemaFaker.option({
      useExamplesValue: true,
      useDefaultValue: true,
      requiredOnly: true,
      pruneProperties: ['customData'],
    });
    const bodyData = JSONSchemaFaker.generate(bodySchema);
    const flowOptions = {
      collections: [sequelize.ChargingStation.getTableName()],
      async: true,
      location: 'item',
      requireConfirmation: true,
      confirmationDescription: 'Are you sure you want to execute this flow?',
      fields: [
        {
          field: 'citrineUrl',
          type: 'string',
          name: 'CitrineOS URL',
          meta: {
            interface: 'select-dropdown',
            note: 'The URL of the CitrineOS server. For example: http://localhost:8080/.',
            width: 'full',
            required: true,
            options: {
              placeholder: 'e.g. http://localhost:8080/',
              trim: true,
              iconLeft: 'web_asset',
              choices: [
                {
                  text: 'Localhost (localhost:8080)',
                  value: 'http://localhost:8080',
                },
                {
                  text: 'Docker (citrine:8080)',
                  value: 'http://citrine:8080',
                },
                {
                  text: 'Docker Hybrid (host.docker.internal:8080)',
                  value: 'http://host.docker.internal:8080',
                },
              ],
              allowOther: true,
            },
          },
        },
        {
          field: 'tenantId',
          type: 'string',
          name: 'Tenant ID',
          meta: {
            interface: 'select-dropdown',
            note: 'The tenant identifier of the charging station. To be removed in future releases.',
            width: 'full',
            required: true,
            options: {
              placeholder: 'e.g. T01',
              trim: true,
              choices: [
                {
                  text: 'Default Tenant (T01)',
                  value: 'T01',
                },
              ],
              allowOther: true,
            },
          },
        },
        {
          field: 'payload',
          type: 'json',
          name: 'Payload',
          meta: {
            interface: 'input-code',
            note: 'The payload to be sent in the call to CitrineOS.',
            width: 'full',
            required: true,
            options: {
              lineWrapping: true,
              language: 'JSON',
              template: JSON.stringify(bodyData, null, 2),
            },
          },
        },
      ],
    };

    const flow: Partial<DirectusFlow<Schema>> = {
      name: action,
      color: '#2ECDA7',
      description: action,
      status: 'active',
      trigger: 'manual',
      accountability: 'all',
      options: flowOptions,
    };

    const notificationOperation: Partial<DirectusOperation<Schema>> = {
      name: 'Send Status Notification',
      key: 'send_status_notification',
      type: 'notification',
      position_x: 20,
      position_y: 17,
      options: {
        recipient: '{{$accountability.user}}',
        subject: `${action} - Success: {{$last.data.success}}`,
        message: '{{$last.data.payload}}',
      },
    };

    const webhookOperation: Partial<DirectusOperation<Schema>> = {
      name: 'CitrineOS Webhook',
      key: 'citrine_webhook',
      type: 'request',
      position_x: 40,
      position_y: 1,
      options: {
        url: `{{$trigger.body.citrineUrl}}${messagePath}?identifier={{$last.id}}&tenantId={{$trigger.body.tenantId}}`,
        method: 'POST',
        body: '{{$trigger.body.payload}}',
      },
    };

    const readOperation: Partial<DirectusOperation<Schema>> = {
      name: 'Read Charging Station  Data',
      key: 'charging_station_read',
      type: 'item-read',
      position_x: 20,
      position_y: 1,
      options: {
        collection: sequelize.ChargingStation.getTableName(),
        key: '{{$last.body.keys[0]}}',
      },
    };

    let errorLogVerb = 'reading';
    try {
      const readFlowsResponse = await this._client.request(
        readFlows({
          filter: { name: { _eq: action } },
          fields: ['id', 'name'],
        }),
      );

      if (readFlowsResponse.length > 0) {
        errorLogVerb = 'updating';
        this._logger.info(
          'Flow already exists in Directus for ',
          action,
          '. Updating Flow.',
        );

        const existingFlow = readFlowsResponse[0];
        this.updateMessageApiFlow(
          existingFlow.id,
          flow,
          notificationOperation,
          webhookOperation,
          readOperation,
        );
        this._logger.info(`Successfully updated Directus Flow for ${action}`);
      } else {
        errorLogVerb = 'creating';

        this.createMessageApiFlow(
          flow,
          notificationOperation,
          webhookOperation,
          readOperation,
        );
        this._logger.info(`Successfully created Directus Flow for ${action}`);
      }
    } catch (error) {
      this._logger.error(
        `Error ${errorLogVerb} Directus Flow: ${JSON.stringify(error)}`,
      );
    }
  }

  private async createMessageApiFlow(
    flow: Partial<DirectusFlow<Schema>>,
    notificationOperation: Partial<DirectusOperation<Schema>>,
    webhookOperation: Partial<DirectusOperation<Schema>>,
    readOperation: Partial<DirectusOperation<Schema>>,
  ): Promise<void> {
    // Create flow
    const flowCreationResponse = await this._client.request(createFlow(flow));

    // Create notification operation
    notificationOperation.flow = flowCreationResponse.id;
    const notificationOperationCreationResponse = await this._client.request(
      createOperation(notificationOperation),
    );

    // Create webhook operation
    webhookOperation.flow = flowCreationResponse.id;
    webhookOperation.resolve = notificationOperationCreationResponse.id;
    const webhookOperationCreationResponse = await this._client.request(
      createOperation(webhookOperation),
    );

    // Create read operation
    readOperation.flow = flowCreationResponse.id;
    readOperation.resolve = webhookOperationCreationResponse.id;
    const readOperationCreationResponse = await this._client.request(
      createOperation(readOperation),
    );

    // Update flow with operations
    this._client.request(
      updateFlow(flowCreationResponse.id, {
        operation: readOperationCreationResponse.id,
      }),
    );
  }

  private async updateMessageApiFlow(
    flowId: string,
    updatedFlow: Partial<DirectusFlow<Schema>>,
    notificationOperation: Partial<DirectusOperation<Schema>>,
    webhookOperation: Partial<DirectusOperation<Schema>>,
    readOperation: Partial<DirectusOperation<Schema>>,
  ): Promise<void> {
    // Update flow
    const flowUpdateResponse = await this._client.request(
      updateFlow(flowId, updatedFlow),
    );

    // Update read operation
    const readOperationUpdateResponse = await this._client.request(
      updateOperation(flowUpdateResponse.operation as string, readOperation),
    );

    // Update webhook operation
    const webhookOperationUpdateResponse = await this._client.request(
      updateOperation(readOperationUpdateResponse.resolve, webhookOperation),
    );

    // Update notification operation
    this._client.request(
      updateOperation(
        webhookOperationUpdateResponse.resolve,
        notificationOperation,
      ),
    );
  }
}<|MERGE_RESOLUTION|>--- conflicted
+++ resolved
@@ -2,14 +2,6 @@
 //
 // SPDX-License-Identifier: Apache 2.0
 
-<<<<<<< HEAD
-import { IFileAccess, SystemConfig } from "@citrineos/base";
-import { sequelize } from "@citrineos/data";
-import { authentication, DirectusFlow, DirectusOperation, RestClient, createDirectus, createFlow, createOperation, readFlows, rest, staticToken, updateFlow, updateOperation, readAssetArrayBuffer, uploadFiles } from "@directus/sdk";
-import { RouteOptions } from "fastify";
-import { JSONSchemaFaker } from "json-schema-faker";
-import { Logger, ILogObj } from "tslog";
-=======
 import { IFileAccess, SystemConfig } from '@citrineos/base';
 import { sequelize } from '@citrineos/data';
 import {
@@ -26,11 +18,11 @@
   updateFlow,
   updateOperation,
   readAssetArrayBuffer,
+  uploadFiles,
 } from '@directus/sdk';
 import { RouteOptions } from 'fastify';
 import { JSONSchemaFaker } from 'json-schema-faker';
 import { ILogObj, Logger } from 'tslog';
->>>>>>> 15f20948
 
 interface Schema {
   // No custom collections needed
@@ -109,38 +101,27 @@
     }
   }
 
-<<<<<<< HEAD
-    public async uploadFile(fileName: string, content: Buffer, filePath?: string): Promise<string> {
-        let fileType: string | undefined;
-        if (fileName.lastIndexOf('.') > -1 && fileName.lastIndexOf('.') < fileName.length - 1) {
-            fileType = fileName.substring((fileName.lastIndexOf('.')));
-        }
-
-        const formData = new FormData();
-        if (fileType) {
-            formData.append('type', fileType);
-        }
-        if(filePath) {
-            formData.append('folder', filePath);
-        }
-        formData.append('file', new Blob([content]), fileName);
-
-        try {
-            const file = await this._client.request(uploadFiles(formData));
-            return file["id"];
-        } catch (error) {
-            this._logger.error('Upload file failed: ', error);
-            throw new Error(`Upload file ${fileName} failed.`)
-        }
-    }
-=======
-  public async uploadFile(filePath: string, content: Buffer): Promise<string> {
-    // TODO: implement the logic
-    throw new Error(
-      `Upload file ${filePath} with content ${content} not yet implemented.`,
-    );
-  }
->>>>>>> 15f20948
+  public async uploadFile(fileName: string, content: Buffer, filePath?: string): Promise<string> {
+      let fileType: string | undefined;
+      if (fileName.lastIndexOf('.') > -1 && fileName.lastIndexOf('.') < fileName.length - 1) {
+          fileType = fileName.substring((fileName.lastIndexOf('.')));
+      }  
+      const formData = new FormData();
+      if (fileType) {
+          formData.append('type', fileType);
+      }
+      if(filePath) {
+          formData.append('folder', filePath);
+      }
+      formData.append('file', new Blob([content]), fileName);  
+      try {
+          const file = await this._client.request(uploadFiles(formData));
+          return file["id"];
+      } catch (error) {
+          this._logger.error('Upload file failed: ', error);
+          throw new Error(`Upload file ${fileName} failed.`)
+      }
+  }
 
   private async addDirectusFlowForAction(
     action: string,
