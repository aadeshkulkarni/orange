--- conflicted
+++ resolved
@@ -2,16 +2,8 @@
 //
 // SPDX-License-Identifier: Apache 2.0
 
-<<<<<<< HEAD
-import {
-  AuthorizeRequest,
-  IdTokenInfoType,
-  IMessageContext,
-} from '@citrineos/base';
-=======
-import { IdTokenInfoType, IMessageContext } from '@citrineos/base';
->>>>>>> bc77a99d
-import { Authorization } from '@citrineos/data';
+import {IdTokenInfoType, IMessageContext,} from '@citrineos/base';
+import {Authorization} from '@citrineos/data';
 
 export interface IAuthorizer {
   /**
