--- conflicted
+++ resolved
@@ -3,21 +3,13 @@
 // SPDX-License-Identifier: Apache 2.0
 /* eslint-disable */
 
-<<<<<<< HEAD
-import { CacheNamespace, ICache, INetworkConnection, WebsocketServerConfig } from "@citrineos/base";
-=======
 import { CacheNamespace, IAuthenticator, ICache, INetworkConnection, WebsocketServerConfig } from "@citrineos/base";
->>>>>>> d9ea620b
 import { Duplex } from "stream";
 import * as http from "http";
 import * as https from "https";
 import fs from "fs";
 import { ErrorEvent, MessageEvent, WebSocket, WebSocketServer } from "ws";
 import { Logger, ILogObj } from "tslog";
-<<<<<<< HEAD
-import { IAuthenticator } from "../authenticator/Authenticator";
-=======
->>>>>>> d9ea620b
 
 export class WebsocketNetworkConnection implements INetworkConnection {
 
