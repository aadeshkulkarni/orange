{
  "name": "@citrineos/workspace",
  "version": "1.0.0",
  "private": true,
<<<<<<< HEAD
=======
  "devDependencies": {
    "@eslint/js": "^9.0.0",
    "@types/node": "^20.11.20",
    "@typescript-eslint/eslint-plugin-tslint": "^7.0.2",
    "concurrently": "^8.2.2",
    "eslint": "8.57.0",
    "eslint-config-prettier": "^9.1.0",
    "nodemon": "^3.1.0",
    "prettier": "^3.2.5",
    "typescript": "^5.4.5",
    "typescript-eslint": "^7.6.0"
  },
>>>>>>> 6136e654
  "scripts": {
    "install-all": "npm i --verbose",
    "fresh": "rm -rf package-lock.json **/package-lock.json **/**/package-lock.json dist **/dist **/**/dist node_modules **/node_modules **/**/node_modules tsconfig.tsbuildinfo **/tsconfig.tsbuildinfo **/**/tsconfig.tsbuildinfo",
    "build": "tsc --build --verbose",
    "clean": "rm -rf dist/* tsconfig.tsbuildinfo",
<<<<<<< HEAD
    "start-docker": "cd ./Server && npm run start-docker",
    "start-docker-cloud": "cd ./Server && npm run start-docker-cloud"
=======
    "start:local-docker": "cd ./Server && npm run start:local-docker",
    "lint": "npx eslint --ext .ts ./",
    "lint-fix": "npm run prettier && npx eslint --ext .ts --fix ./",
    "prettier": "prettier --write ."
  },
  "dependencies": {
    "@citrineos/server": "1.0.0"
>>>>>>> 6136e654
  },
  "workspaces": [
    "00_Base",
    "01_Data",
    "02_Util",
    "03_Modules/Certificates",
    "03_Modules/Configuration",
    "03_Modules/EVDriver",
    "03_Modules/Monitoring",
    "03_Modules/OcppRouter",
    "03_Modules/Reporting",
    "03_Modules/SmartCharging",
    "03_Modules/Transactions",
    "Server"
  ]
}<|MERGE_RESOLUTION|>--- conflicted
+++ resolved
@@ -2,38 +2,25 @@
   "name": "@citrineos/workspace",
   "version": "1.0.0",
   "private": true,
-<<<<<<< HEAD
-=======
   "devDependencies": {
     "@eslint/js": "^9.0.0",
-    "@types/node": "^20.11.20",
     "@typescript-eslint/eslint-plugin-tslint": "^7.0.2",
     "concurrently": "^8.2.2",
     "eslint": "8.57.0",
     "eslint-config-prettier": "^9.1.0",
-    "nodemon": "^3.1.0",
     "prettier": "^3.2.5",
-    "typescript": "^5.4.5",
     "typescript-eslint": "^7.6.0"
   },
->>>>>>> 6136e654
   "scripts": {
-    "install-all": "npm i --verbose",
+    "install-all": "npm i --workspaces --verbose",
     "fresh": "rm -rf package-lock.json **/package-lock.json **/**/package-lock.json dist **/dist **/**/dist node_modules **/node_modules **/**/node_modules tsconfig.tsbuildinfo **/tsconfig.tsbuildinfo **/**/tsconfig.tsbuildinfo",
-    "build": "tsc --build --verbose",
+    "build": "npm run compile --workspaces --verbose",
     "clean": "rm -rf dist/* tsconfig.tsbuildinfo",
-<<<<<<< HEAD
     "start-docker": "cd ./Server && npm run start-docker",
-    "start-docker-cloud": "cd ./Server && npm run start-docker-cloud"
-=======
-    "start:local-docker": "cd ./Server && npm run start:local-docker",
+    "start-docker-cloud": "cd ./Server && npm run start-docker-cloud",
     "lint": "npx eslint --ext .ts ./",
     "lint-fix": "npm run prettier && npx eslint --ext .ts --fix ./",
     "prettier": "prettier --write ."
-  },
-  "dependencies": {
-    "@citrineos/server": "1.0.0"
->>>>>>> 6136e654
   },
   "workspaces": [
     "00_Base",
