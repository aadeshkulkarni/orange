--- conflicted
+++ resolved
@@ -16,18 +16,13 @@
   },
   "scripts": {
     "install-all": "npm i --verbose",
-<<<<<<< HEAD
-    "clean": "rm -rf package-lock.json **/package-lock.json **/dist/** **/lib/** **/node_modules/** **/tsconfig.tsbuildinfo",
-    "build": "tsc --build --verbose",
-    "lint": "npx eslint --ext .ts ./",
-    "lint-fix": "npx eslint --ext .ts --fix ./",
-    "prettier": "prettier --write ."
-=======
     "fresh": "rm -rf package-lock.json **/package-lock.json **/**/package-lock.json dist **/dist **/**/dist node_modules **/node_modules **/**/node_modules tsconfig.tsbuildinfo **/tsconfig.tsbuildinfo **/**/tsconfig.tsbuildinfo",
     "build": "tsc --build --verbose",
     "clean": "rm -rf dist/* tsconfig.tsbuildinfo",
-    "start:local-docker": "cd ./Server && npm run start:local-docker"
->>>>>>> c3386c1e
+    "start:local-docker": "cd ./Server && npm run start:local-docker",
+    "lint": "npx eslint --ext .ts ./",
+    "lint-fix": "npm run prettier && npx eslint --ext .ts --fix ./",
+    "prettier": "prettier --write ."
   },
   "dependencies": {
     "@citrineos/server": "1.0.0"
