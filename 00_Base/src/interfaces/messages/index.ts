// Copyright (c) 2023 S44, LLC
// Copyright Contributors to the CitrineOS Project
//
// SPDX-License-Identifier: Apache 2.0

export type HandlerProperties = string | object | undefined;

export class RetryMessageError extends Error {
  constructor(retryReason: string) {
    super(retryReason);
  }
}

export enum MessageState {
  Request = 1,
  Response = 2,
  Unknown = 99,
}

export enum MessageOrigin {
  CentralSystem = 'csms',
  ChargingStation = 'cs',
}

export enum EventGroup {
  All = 'all', // todo maybe not best place to put all?
  General = 'general',
  Certificates = "certificates",
  Configuration = "configuration",
  EVDriver = "evdriver",
  Monitoring = 'monitoring',
  Reporting = 'reporting',
  SmartCharging = 'smartcharging',
  Transactions = 'transactions',
}

<<<<<<< HEAD
export const eventGroupFromString = (source: string): EventGroup => {
  const eventGroup: EventGroup = source as EventGroup;
  if (!eventGroup) {
    throw new Error(`Invalid event group soruce ${source}"`);
  }
  return eventGroup;
}

export {IMessage, Message} from "./Message";
export {IMessageHandler} from "./MessageHandler";
export {IMessageSender} from "./MessageSender";
export {IMessageRouter} from "./MessageRouter";
export {IMessageContext} from "./MessageContext";
export {IMessageConfirmation} from "./MessageConfirmation";
export {AbstractMessageHandler} from "./AbstractMessageHandler";
export {AbstractMessageSender} from "./AbstractMessageSender";
=======
export { IMessage, Message } from "./Message";
export { IMessageHandler } from "./MessageHandler";
export { IMessageSender } from "./MessageSender";
export { IMessageContext } from "./MessageContext";
export { IMessageConfirmation } from "./MessageConfirmation";
export { AbstractMessageHandler } from "./AbstractMessageHandler";
export { AbstractMessageSender } from "./AbstractMessageSender";
>>>>>>> 35640e33







<|MERGE_RESOLUTION|>--- conflicted
+++ resolved
@@ -23,7 +23,6 @@
 }
 
 export enum EventGroup {
-  All = 'all', // todo maybe not best place to put all?
   General = 'general',
   Certificates = "certificates",
   Configuration = "configuration",
@@ -34,24 +33,6 @@
   Transactions = 'transactions',
 }
 
-<<<<<<< HEAD
-export const eventGroupFromString = (source: string): EventGroup => {
-  const eventGroup: EventGroup = source as EventGroup;
-  if (!eventGroup) {
-    throw new Error(`Invalid event group soruce ${source}"`);
-  }
-  return eventGroup;
-}
-
-export {IMessage, Message} from "./Message";
-export {IMessageHandler} from "./MessageHandler";
-export {IMessageSender} from "./MessageSender";
-export {IMessageRouter} from "./MessageRouter";
-export {IMessageContext} from "./MessageContext";
-export {IMessageConfirmation} from "./MessageConfirmation";
-export {AbstractMessageHandler} from "./AbstractMessageHandler";
-export {AbstractMessageSender} from "./AbstractMessageSender";
-=======
 export { IMessage, Message } from "./Message";
 export { IMessageHandler } from "./MessageHandler";
 export { IMessageSender } from "./MessageSender";
@@ -59,7 +40,6 @@
 export { IMessageConfirmation } from "./MessageConfirmation";
 export { AbstractMessageHandler } from "./AbstractMessageHandler";
 export { AbstractMessageSender } from "./AbstractMessageSender";
->>>>>>> 35640e33
 
 
 
