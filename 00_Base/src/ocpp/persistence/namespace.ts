// Copyright (c) 2023 S44, LLC
// Copyright Contributors to the CitrineOS Project
//
// SPDX-License-Identifier: Apache 2.0

/**
 * Persisted DataTypes and their namespaces
 */

export enum Namespace {
  BootConfig = 'Boot',
<<<<<<< HEAD
  ReserveNowRequest = 'Reservation',
=======
  StatusNotificationRequest = 'StatusNotification',
  ChargingStation = 'ChargingStation',
>>>>>>> de7fddd5
}

export enum OCPP2_0_1_Namespace {
  AdditionalInfoType = 'AdditionalInfo',
  AuthorizationData = 'Authorization',
  AuthorizationRestrictions = 'AuthorizationRestrictions',
  Certificate = 'Certificate',
  InstalledCertificate = 'InstalledCertificate',
  CertificateChain = 'CertificateChain',
  ChargingNeeds = 'ChargingNeeds',
  ChargingProfile = 'ChargingProfile',
  ChargingSchedule = 'ChargingSchedule',
  ChargingStationSecurityInfo = 'ChargingStationSecurityInfo',
  ComponentType = 'Component',
  CompositeSchedule = 'CompositeSchedule',
  EVSEType = 'Evse',
  EventDataType = 'EventData',
  FileURL = 'FileURL',
  IdTokenInfoType = 'IdTokenInfo',
  IdTokenType = 'IdToken',
  LatestStatusNotification = 'LatestStatusNotification',
  LocalListAuthorization = 'LocalListAuthorization',
  LocalListVersion = 'LocalListVersion',
  Location = 'Location',
  MeterValueType = 'MeterValue',
  MessageInfoType = 'MessageInfo',
  PasswordType = 'Password',
  RootCertificate = 'RootCertificate',
  SalesTariff = 'SalesTariff',
  SecurityEventNotificationRequest = 'SecurityEvent',
  SendLocalListRequest = 'SendLocalList',
  ServerNetworkProfile = 'ServerNetworkProfile',
  Subscription = 'Subscription',
  SystemConfig = 'SystemConfig',
  TlsCertificates = 'TlsCertificates',
  TransactionEventRequest = 'TransactionEvent',
  TransactionType = 'Transaction',
  Tariff = 'Tariff',
  VariableAttributeType = 'VariableAttribute',
  VariableCharacteristicsType = 'VariableCharacteristics',
  VariableMonitoringType = 'VariableMonitoring',
  VariableMonitoringStatus = 'VariableMonitoringStatus',
  VariableStatus = 'VariableStatus',
  VariableType = 'Variable',
}

export enum OCPP1_6_Namespace {
  ChangeConfiguration = 'ChangeConfiguration',
  Connector = 'Connector',
}<|MERGE_RESOLUTION|>--- conflicted
+++ resolved
@@ -9,12 +9,9 @@
 
 export enum Namespace {
   BootConfig = 'Boot',
-<<<<<<< HEAD
+  ChargingStation = 'ChargingStation',
   ReserveNowRequest = 'Reservation',
-=======
   StatusNotificationRequest = 'StatusNotification',
-  ChargingStation = 'ChargingStation',
->>>>>>> de7fddd5
 }
 
 export enum OCPP2_0_1_Namespace {
