// Copyright (c) 2023 S44, LLC
// Copyright Contributors to the CitrineOS Project
//
// SPDX-License-Identifier: Apache 2.0

/**
 * Persisted DataTypes and their namespaces
 */

export enum Namespace {
  BootConfig = 'Boot',
  ChargingStation = 'ChargingStation',
<<<<<<< HEAD
  ReserveNowRequest = 'Reservation',
=======
  MeterValue = 'MeterValue',
>>>>>>> 17f1fc8c
  StatusNotificationRequest = 'StatusNotification',
}

export enum OCPP2_0_1_Namespace {
  AdditionalInfoType = 'AdditionalInfo',
  AuthorizationData = 'Authorization',
  AuthorizationRestrictions = 'AuthorizationRestrictions',
  Certificate = 'Certificate',
  InstalledCertificate = 'InstalledCertificate',
  CertificateChain = 'CertificateChain',
  ChargingNeeds = 'ChargingNeeds',
  ChargingProfile = 'ChargingProfile',
  ChargingSchedule = 'ChargingSchedule',
  ChargingStationSecurityInfo = 'ChargingStationSecurityInfo',
  ComponentType = 'Component',
  CompositeSchedule = 'CompositeSchedule',
  EVSEType = 'Evse',
  EventDataType = 'EventData',
  FileURL = 'FileURL',
  IdTokenInfoType = 'IdTokenInfo',
  IdTokenType = 'IdToken',
  LatestStatusNotification = 'LatestStatusNotification',
  LocalListAuthorization = 'LocalListAuthorization',
  LocalListVersion = 'LocalListVersion',
  Location = 'Location',
  MessageInfoType = 'MessageInfo',
  PasswordType = 'Password',
  RootCertificate = 'RootCertificate',
  SalesTariff = 'SalesTariff',
  SecurityEventNotificationRequest = 'SecurityEvent',
  SendLocalListRequest = 'SendLocalList',
  ServerNetworkProfile = 'ServerNetworkProfile',
  Subscription = 'Subscription',
  SystemConfig = 'SystemConfig',
  TlsCertificates = 'TlsCertificates',
  TransactionEventRequest = 'TransactionEvent',
  TransactionType = 'Transaction',
  Tariff = 'Tariff',
  VariableAttributeType = 'VariableAttribute',
  VariableCharacteristicsType = 'VariableCharacteristics',
  VariableMonitoringType = 'VariableMonitoring',
  VariableMonitoringStatus = 'VariableMonitoringStatus',
  VariableStatus = 'VariableStatus',
  VariableType = 'Variable',
}

export enum OCPP1_6_Namespace {
  ChangeConfiguration = 'ChangeConfiguration',
  Connector = 'Connector',
}<|MERGE_RESOLUTION|>--- conflicted
+++ resolved
@@ -10,11 +10,8 @@
 export enum Namespace {
   BootConfig = 'Boot',
   ChargingStation = 'ChargingStation',
-<<<<<<< HEAD
   ReserveNowRequest = 'Reservation',
-=======
   MeterValue = 'MeterValue',
->>>>>>> 17f1fc8c
   StatusNotificationRequest = 'StatusNotification',
 }
 
