--- conflicted
+++ resolved
@@ -17,10 +17,7 @@
   IdTokenType = 'IdToken',
   IdTokenInfoType = 'IdTokenInfo',
   MeterValue = 'MeterValue',
-<<<<<<< HEAD
-=======
   OCPPMessage = 'OCPPMessage',
->>>>>>> 892c7589
   ReserveNowRequest = 'Reservation',
   StatusNotificationRequest = 'StatusNotification',
   TransactionType = 'Transaction',
@@ -66,8 +63,5 @@
   ChangeConfiguration = 'ChangeConfiguration',
   Connector = 'Connector',
   StartTransaction = 'StartTransaction',
-<<<<<<< HEAD
   StopTransaction = 'StopTransaction'
-=======
->>>>>>> 892c7589
 }