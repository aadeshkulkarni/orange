--- conflicted
+++ resolved
@@ -9,11 +9,8 @@
 
 export enum Namespace {
   BootConfig = 'Boot',
-<<<<<<< HEAD
   StatusNotificationRequest = 'StatusNotification',
-=======
   ChargingStation = 'ChargingStation',
->>>>>>> 0d936e07
 }
 
 export enum OCPP2_0_1_Namespace {
