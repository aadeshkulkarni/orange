--- conflicted
+++ resolved
@@ -11,15 +11,12 @@
   AuthorizationData = 'Authorization',
   BootConfig = 'Boot',
   ChargingStation = 'ChargingStation',
+  IdTokenType = 'IdToken',
+  IdTokenInfoType = 'IdTokenInfo',
   ReserveNowRequest = 'Reservation',
   MeterValue = 'MeterValue',
   StatusNotificationRequest = 'StatusNotification',
-<<<<<<< HEAD
   TransactionType = 'Transaction'
-=======
-  IdTokenType = 'IdToken',
-  IdTokenInfoType = 'IdTokenInfo',
->>>>>>> ee71225d
 }
 
 export enum OCPP2_0_1_Namespace {
