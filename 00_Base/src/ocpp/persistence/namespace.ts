// Copyright (c) 2023 S44, LLC
// Copyright Contributors to the CitrineOS Project
//
// SPDX-License-Identifier: Apache 2.0

/**
 * Persisted DataTypes and their namespaces
 */

export enum Namespace {
  AuthorizationData = 'Authorization',
  BootConfig = 'Boot',
  ChargingStation = 'ChargingStation',
  ReserveNowRequest = 'Reservation',
  MeterValue = 'MeterValue',
<<<<<<< HEAD
  TransactionType = 'Transaction'
=======
  StatusNotificationRequest = 'StatusNotification',
  IdTokenType = 'IdToken',
  IdTokenInfoType = 'IdTokenInfo',
>>>>>>> f55bb1da
}

export enum OCPP2_0_1_Namespace {
  AdditionalInfoType = 'AdditionalInfoType',
  AuthorizationRestrictions = 'AuthorizationRestrictions',
  Certificate = 'Certificate',
  InstalledCertificate = 'InstalledCertificate',
  CertificateChain = 'CertificateChain',
  ChargingNeeds = 'ChargingNeeds',
  ChargingProfile = 'ChargingProfile',
  ChargingSchedule = 'ChargingSchedule',
  ChargingStationSecurityInfo = 'ChargingStationSecurityInfo',
  ComponentType = 'Component',
  CompositeSchedule = 'CompositeSchedule',
  EVSEType = 'Evse',
  EventDataType = 'EventData',
  FileURL = 'FileURL',
  LatestStatusNotification = 'LatestStatusNotification',
  LocalListAuthorization = 'LocalListAuthorization',
  LocalListVersion = 'LocalListVersion',
  Location = 'Location',
  MessageInfoType = 'MessageInfo',
  PasswordType = 'Password',
  RootCertificate = 'RootCertificate',
  SalesTariff = 'SalesTariff',
  SecurityEventNotificationRequest = 'SecurityEvent',
  SendLocalListRequest = 'SendLocalList',
  ServerNetworkProfile = 'ServerNetworkProfile',
  Subscription = 'Subscription',
  SystemConfig = 'SystemConfig',
  TlsCertificates = 'TlsCertificates',
  TransactionEventRequest = 'TransactionEvent',
  Tariff = 'Tariff',
  VariableAttributeType = 'VariableAttribute',
  VariableCharacteristicsType = 'VariableCharacteristics',
  VariableMonitoringType = 'VariableMonitoring',
  VariableMonitoringStatus = 'VariableMonitoringStatus',
  VariableStatus = 'VariableStatus',
  VariableType = 'Variable',
}

export enum OCPP1_6_Namespace {
  ChangeConfiguration = 'ChangeConfiguration',
  Connector = 'Connector',
}<|MERGE_RESOLUTION|>--- conflicted
+++ resolved
@@ -13,13 +13,10 @@
   ChargingStation = 'ChargingStation',
   ReserveNowRequest = 'Reservation',
   MeterValue = 'MeterValue',
-<<<<<<< HEAD
-  TransactionType = 'Transaction'
-=======
+  TransactionType = 'Transaction',
   StatusNotificationRequest = 'StatusNotification',
   IdTokenType = 'IdToken',
   IdTokenInfoType = 'IdTokenInfo',
->>>>>>> f55bb1da
 }
 
 export enum OCPP2_0_1_Namespace {
