// Copyright (c) 2023 S44, LLC
// Copyright Contributors to the CitrineOS Project
//
// SPDX-License-Identifier: Apache 2.0

/**
 * Persisted DataTypes and their namespaces
 */

export enum Namespace {
  BootConfig = 'Boot',
  ChargingStation = 'ChargingStation',
  ReserveNowRequest = 'Reservation',
  MeterValue = 'MeterValue',
<<<<<<< HEAD
  StatusNotificationRequest = 'StatusNotification',
=======
  TransactionType = 'Transaction'
>>>>>>> fc36c298
}

export enum OCPP2_0_1_Namespace {
  AdditionalInfoType = 'AdditionalInfo',
  AuthorizationData = 'Authorization',
  AuthorizationRestrictions = 'AuthorizationRestrictions',
  Certificate = 'Certificate',
  InstalledCertificate = 'InstalledCertificate',
  CertificateChain = 'CertificateChain',
  ChargingNeeds = 'ChargingNeeds',
  ChargingProfile = 'ChargingProfile',
  ChargingSchedule = 'ChargingSchedule',
  ChargingStationSecurityInfo = 'ChargingStationSecurityInfo',
  ComponentType = 'Component',
  CompositeSchedule = 'CompositeSchedule',
  EVSEType = 'Evse',
  EventDataType = 'EventData',
  FileURL = 'FileURL',
  IdTokenInfoType = 'IdTokenInfo',
  IdTokenType = 'IdToken',
  LatestStatusNotification = 'LatestStatusNotification',
  LocalListAuthorization = 'LocalListAuthorization',
  LocalListVersion = 'LocalListVersion',
  Location = 'Location',
  MessageInfoType = 'MessageInfo',
  PasswordType = 'Password',
  RootCertificate = 'RootCertificate',
  SalesTariff = 'SalesTariff',
  SecurityEventNotificationRequest = 'SecurityEvent',
  SendLocalListRequest = 'SendLocalList',
  ServerNetworkProfile = 'ServerNetworkProfile',
  Subscription = 'Subscription',
  SystemConfig = 'SystemConfig',
  TlsCertificates = 'TlsCertificates',
  TransactionEventRequest = 'TransactionEvent',
  Tariff = 'Tariff',
  VariableAttributeType = 'VariableAttribute',
  VariableCharacteristicsType = 'VariableCharacteristics',
  VariableMonitoringType = 'VariableMonitoring',
  VariableMonitoringStatus = 'VariableMonitoringStatus',
  VariableStatus = 'VariableStatus',
  VariableType = 'Variable',
}

export enum OCPP1_6_Namespace {
  ChangeConfiguration = 'ChangeConfiguration',
  Connector = 'Connector',
}<|MERGE_RESOLUTION|>--- conflicted
+++ resolved
@@ -12,11 +12,8 @@
   ChargingStation = 'ChargingStation',
   ReserveNowRequest = 'Reservation',
   MeterValue = 'MeterValue',
-<<<<<<< HEAD
   StatusNotificationRequest = 'StatusNotification',
-=======
   TransactionType = 'Transaction'
->>>>>>> fc36c298
 }
 
 export enum OCPP2_0_1_Namespace {
