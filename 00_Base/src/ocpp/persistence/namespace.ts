--- conflicted
+++ resolved
@@ -10,29 +10,17 @@
 export enum Namespace {
   AuthorizationData = 'Authorization',
   BootConfig = 'Boot',
-<<<<<<< HEAD
-  ChargingStation = 'ChargingStation',
-  ReserveNowRequest = 'Reservation',
-  OCPPMessage = 'OCPPMessage',
-  MeterValue = 'MeterValue',
-  StatusNotificationRequest = 'StatusNotification',
-  IdTokenType = 'IdToken',
-  IdTokenInfoType = 'IdTokenInfo',
-=======
->>>>>>> 0339ee7d
   ChargingProfile = 'ChargingProfile',
   ChargingSchedule = 'ChargingSchedule',
   ChargingStation = 'ChargingStation',
   CompositeSchedule = 'CompositeSchedule',
-<<<<<<< HEAD
-=======
   IdTokenType = 'IdToken',
   IdTokenInfoType = 'IdTokenInfo',
   MeterValue = 'MeterValue',
+  OCPPMessage = 'OCPPMessage',
   ReserveNowRequest = 'Reservation',
   StatusNotificationRequest = 'StatusNotification',
   TransactionType = 'Transaction',
->>>>>>> 0339ee7d
 }
 
 export enum OCPP2_0_1_Namespace {
