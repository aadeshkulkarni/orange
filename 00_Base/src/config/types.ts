// Copyright (c) 2023 S44, LLC
// Copyright Contributors to the CitrineOS Project
//
// SPDX-License-Identifier: Apache 2.0

import { z } from 'zod';
import { RegistrationStatusEnumType } from '../ocpp/model';
import { EventGroup } from '..';

// TODO: Refactor other objects out of system config, such as certificatesModuleInputSchema etc.
export const websocketServerInputSchema = z.object({
  // TODO: Add support for tenant ids on server level for tenant-specific behavior
  id: z.string().optional(),
  host: z.string().default('localhost').optional(),
  port: z.number().int().positive().default(8080).optional(),
  pingInterval: z.number().int().positive().default(60).optional(),
  protocol: z.string().default('ocpp2.0.1').optional(),
  securityProfile: z.number().int().min(0).max(3).default(0).optional(),
  allowUnknownChargingStations: z.boolean().default(false).optional(),
<<<<<<< HEAD
  tlsKeyFilePath: z.string().optional(), // Private key pem corresponding to the leaf certificate.
  tlsCertificateChainFilePath: z.string().optional(), // Certificate chain pem consist of a leaf
  mtlsCertificateAuthorityKeyFilePath: z.string().optional(), // The private key for the last sub CA certificate
=======
  tlsKeyFilePath: z.string().optional(), // Leaf certificate's private key pem which decrypts the message from client
  tlsCertificateChainFilePath: z.string().optional(), // Certificate chain pem consist of a leaf followed by sub CAs
  mtlsCertificateAuthorityKeyFilePath: z.string().optional(), // Sub CA's private key which signs the leaf (e.g.,
  // charging station certificate and csms certificate)
>>>>>>> 39eb3559
  rootCACertificateFilePath: z.string().optional(), // Root CA certificate that overrides default CA certificates
  // allowed by Mozilla
});

export const systemConfigInputSchema = z.object({
  env: z.enum(['development', 'production']),
  centralSystem: z.object({
    host: z.string().default('localhost').optional(),
    port: z.number().int().positive().default(8081).optional(),
  }),
  modules: z.object({
    certificates: z
      .object({
        endpointPrefix: z.string().default(EventGroup.Certificates).optional(),
        host: z.string().default('localhost').optional(),
        port: z.number().int().positive().default(8081).optional(),
        v2gCA: z
          .object({
            name: z.enum(['hubject']).default('hubject'),
            hubject: z
              .object({
                baseUrl: z
                  .string()
                  .default('https://open.plugncharge-test.hubject.com'),
                tokenUrl: z
                  .string()
                  .default(
                    'https://hubject.stoplight.io/api/v1/projects/cHJqOjk0NTg5/nodes/6bb8b3bc79c2e-authorization-token',
                  ),
                isoVersion: z
                  .enum(['ISO15118-2', 'ISO15118-20'])
                  .default('ISO15118-2'),
              })
              .optional(),
          })
          .refine((obj) => {
            if (obj.name === 'hubject') {
              return obj.hubject;
            } else {
              return false;
            }
          }),
        chargingStationCA: z
          .object({
            name: z.enum(['acme']).default('acme'),
            acme: z
              .object({
                env: z.enum(['staging', 'production']).default('staging'),
                accountKeyFilePath: z.string(),
                email: z.string(),
              })
              .optional(),
          })
          .refine((obj) => {
            if (obj.name === 'acme') {
              return obj.acme;
            } else {
              return false;
            }
          }),
      })
      .optional(),
    configuration: z.object({
      heartbeatInterval: z.number().int().positive().default(60).optional(),
      bootRetryInterval: z.number().int().positive().default(10).optional(),
      unknownChargerStatus: z
        .enum([
          RegistrationStatusEnumType.Accepted,
          RegistrationStatusEnumType.Pending,
          RegistrationStatusEnumType.Rejected,
        ])
        .default(RegistrationStatusEnumType.Accepted)
        .optional(), // Unknown chargers have no entry in BootConfig table
      getBaseReportOnPending: z.boolean().default(true).optional(),
      bootWithRejectedVariables: z.boolean().default(true).optional(),
      autoAccept: z.boolean().default(true).optional(), // If false, only data endpoint can update boot status to accepted
      endpointPrefix: z.string().default(EventGroup.Configuration).optional(),
      host: z.string().default('localhost').optional(),
      port: z.number().int().positive().default(8081).optional(),
    }),
    evdriver: z.object({
      endpointPrefix: z.string().default(EventGroup.EVDriver).optional(),
      host: z.string().default('localhost').optional(),
      port: z.number().int().positive().default(8081).optional(),
    }),
    monitoring: z.object({
      endpointPrefix: z.string().default(EventGroup.Monitoring).optional(),
      host: z.string().default('localhost').optional(),
      port: z.number().int().positive().default(8081).optional(),
    }),
    reporting: z.object({
      endpointPrefix: z.string().default(EventGroup.Reporting).optional(),
      host: z.string().default('localhost').optional(),
      port: z.number().int().positive().default(8081).optional(),
    }),
    smartcharging: z
      .object({
        endpointPrefix: z.string().default(EventGroup.SmartCharging).optional(),
        host: z.string().default('localhost').optional(),
        port: z.number().int().positive().default(8081).optional(),
      })
      .optional(),
    transactions: z.object({
      endpointPrefix: z.string().default(EventGroup.Transactions).optional(),
      host: z.string().default('localhost').optional(),
      port: z.number().int().positive().default(8081).optional(),
      costUpdatedInterval: z.number().int().positive().default(60).optional(),
      sendCostUpdatedOnMeterValue: z.boolean().default(false).optional(),
    }),
  }),
  data: z.object({
    sequelize: z.object({
      host: z.string().default('localhost').optional(),
      port: z.number().int().positive().default(5432).optional(),
      database: z.string().default('csms').optional(),
      dialect: z.any().default('sqlite').optional(),
      username: z.string().optional(),
      password: z.string().optional(),
      storage: z.string().default('csms.sqlite').optional(),
      sync: z.boolean().default(false).optional(),
    }),
  }),
  util: z.object({
    cache: z
      .object({
        memory: z.boolean().optional(),
        redis: z
          .object({
            host: z.string().default('localhost').optional(),
            port: z.number().int().positive().default(6379).optional(),
          })
          .optional(),
      })
      .refine((obj) => obj.memory || obj.redis, {
        message: 'A cache implementation must be set',
      }),
    messageBroker: z
      .object({
        pubsub: z
          .object({
            topicPrefix: z.string().default('ocpp').optional(),
            topicName: z.string().optional(),
            servicePath: z.string().optional(),
          })
          .optional(),
        kafka: z
          .object({
            topicPrefix: z.string().optional(),
            topicName: z.string().optional(),
            brokers: z.array(z.string()),
            sasl: z.object({
              mechanism: z.string(),
              username: z.string(),
              password: z.string(),
            }),
          })
          .optional(),
        amqp: z
          .object({
            url: z.string(),
            exchange: z.string(),
          })
          .optional(),
      })
      .refine((obj) => obj.pubsub || obj.kafka || obj.amqp, {
        message: 'A message broker implementation must be set',
      }),
    swagger: z
      .object({
        path: z.string().default('/docs').optional(),
        logoPath: z.string(),
        exposeData: z.boolean().default(true).optional(),
        exposeMessage: z.boolean().default(true).optional(),
      })
      .optional(),
    directus: z
      .object({
        host: z.string().default('localhost').optional(),
        port: z.number().int().positive().default(8055).optional(),
        token: z.string().optional(),
        username: z.string().optional(),
        password: z.string().optional(),
        generateFlows: z.boolean().default(false).optional(),
      })
      .refine((obj) => obj.generateFlows && !obj.host, {
        message: 'Directus host must be set if generateFlows is true',
      })
      .optional(),
    networkConnection: z.object({
      websocketServers: z.array(websocketServerInputSchema.optional()),
    }),
  }),
  logLevel: z.number().min(0).max(6).default(0).optional(),
  maxCallLengthSeconds: z.number().int().positive().default(5).optional(),
  maxCachingSeconds: z.number().int().positive().default(10).optional(),
});

export type SystemConfigInput = z.infer<typeof systemConfigInputSchema>;

export const websocketServerSchema = z
  .object({
    // TODO: Add support for tenant ids on server level for tenant-specific behavior
    id: z.string(),
    host: z.string(),
    port: z.number().int().positive(),
    pingInterval: z.number().int().positive(),
    protocol: z.string(),
    securityProfile: z.number().int().min(0).max(3),
    allowUnknownChargingStations: z.boolean(),
<<<<<<< HEAD
    tlsKeyFilePath: z.string().optional(), // Private key pem corresponding to the leaf certificate.
    tlsCertificateChainFilePath: z.string().optional(), // Certificate chain pem consist of a leaf
    mtlsCertificateAuthorityKeyFilePath: z.string().optional(), // The private key for the last sub CA certificate
=======
    tlsKeyFilePath: z.string().optional(),
    tlsCertificateChainFilePath: z.string().optional(),
    mtlsCertificateAuthorityKeyFilePath: z.string().optional(),
>>>>>>> 39eb3559
    rootCaCertificateFilePath: z.string().optional(),
  })
  .refine((obj) => {
    switch (obj.securityProfile) {
      case 0: // No security
      case 1: // Basic Auth
        return true;
      case 2: // Basic Auth + TLS
        return obj.tlsKeyFilePath && obj.tlsCertificateChainFilePath;
      case 3: // mTLS
        return (
<<<<<<< HEAD
          obj.tlsKeyFilePath &&
          obj.tlsCertificateChainFilePath &&
=======
          obj.tlsCertificateChainFilePath &&
          obj.tlsKeyFilePath &&
>>>>>>> 39eb3559
          obj.mtlsCertificateAuthorityKeyFilePath
        );
      default:
        return false;
    }
  });

export const systemConfigSchema = z
  .object({
    env: z.enum(['development', 'production']),
    centralSystem: z.object({
      host: z.string(),
      port: z.number().int().positive(),
    }),
    modules: z.object({
      certificates: z
        .object({
          endpointPrefix: z.string(),
          host: z.string().optional(),
          port: z.number().int().positive().optional(),
          v2gCA: z
            .object({
              name: z.enum(['hubject']),
              hubject: z
                .object({
                  baseUrl: z.string(),
                  tokenUrl: z.string(),
                  isoVersion: z.enum(['ISO15118-2', 'ISO15118-20']),
                })
                .optional(),
            })
            .refine((obj) => {
              if (obj.name === 'hubject') {
                return obj.hubject;
              } else {
                return false;
              }
            }),
          chargingStationCA: z
            .object({
              name: z.enum(['acme']),
              acme: z
                .object({
                  env: z.enum(['staging', 'production']),
                  accountKeyFilePath: z.string(),
                  email: z.string(),
                })
                .optional(),
            })
            .refine((obj) => {
              if (obj.name === 'acme') {
                return obj.acme;
              } else {
                return false;
              }
            }),
        })
        .optional(),
      evdriver: z.object({
        endpointPrefix: z.string(),
        host: z.string().optional(),
        port: z.number().int().positive().optional(),
      }),
      configuration: z.object({
        heartbeatInterval: z.number().int().positive(),
        bootRetryInterval: z.number().int().positive(),
        unknownChargerStatus: z.enum([
          RegistrationStatusEnumType.Accepted,
          RegistrationStatusEnumType.Pending,
          RegistrationStatusEnumType.Rejected,
        ]), // Unknown chargers have no entry in BootConfig table
        getBaseReportOnPending: z.boolean(),
        bootWithRejectedVariables: z.boolean(),
        /**
         * If false, only data endpoint can update boot status to accepted
         */
        autoAccept: z.boolean(),
        endpointPrefix: z.string(),
        host: z.string().optional(),
        port: z.number().int().positive().optional(),
      }), // Configuration module is required
      monitoring: z.object({
        endpointPrefix: z.string(),
        host: z.string().optional(),
        port: z.number().int().positive().optional(),
      }),
      reporting: z.object({
        endpointPrefix: z.string(),
        host: z.string().optional(),
        port: z.number().int().positive().optional(),
      }),
      smartcharging: z
        .object({
          endpointPrefix: z.string(),
          host: z.string().optional(),
          port: z.number().int().positive().optional(),
        })
        .optional(),
      transactions: z
        .object({
          endpointPrefix: z.string(),
          host: z.string().optional(),
          port: z.number().int().positive().optional(),
          costUpdatedInterval: z.number().int().positive().optional(),
          sendCostUpdatedOnMeterValue: z.boolean().optional(),
        })
        .refine(
          (obj) =>
            !(obj.costUpdatedInterval && obj.sendCostUpdatedOnMeterValue) &&
            (obj.costUpdatedInterval || obj.sendCostUpdatedOnMeterValue),
          {
            message:
              'Can only update cost based on the interval or in response to a transaction event /meter value' +
              ' update. Not allowed to have both costUpdatedInterval and sendCostUpdatedOnMeterValue configured',
          },
        ), // Transactions module is required
    }),
    data: z.object({
      sequelize: z.object({
        host: z.string(),
        port: z.number().int().positive(),
        database: z.string(),
        dialect: z.any(),
        username: z.string(),
        password: z.string(),
        storage: z.string(),
        sync: z.boolean(),
      }),
    }),
    util: z.object({
      cache: z
        .object({
          memory: z.boolean().optional(),
          redis: z
            .object({
              host: z.string(),
              port: z.number().int().positive(),
            })
            .optional(),
        })
        .refine((obj) => obj.memory || obj.redis, {
          message: 'A cache implementation must be set',
        }),
      messageBroker: z
        .object({
          pubsub: z
            .object({
              topicPrefix: z.string(),
              topicName: z.string().optional(),
              servicePath: z.string().optional(),
            })
            .optional(),
          kafka: z
            .object({
              topicPrefix: z.string().optional(),
              topicName: z.string().optional(),
              brokers: z.array(z.string()),
              sasl: z.object({
                mechanism: z.string(),
                username: z.string(),
                password: z.string(),
              }),
            })
            .optional(),
          amqp: z
            .object({
              url: z.string(),
              exchange: z.string(),
            })
            .optional(),
        })
        .refine((obj) => obj.pubsub || obj.kafka || obj.amqp, {
          message: 'A message broker implementation must be set',
        }),
      swagger: z
        .object({
          path: z.string(),
          logoPath: z.string(),
          exposeData: z.boolean(),
          exposeMessage: z.boolean(),
        })
        .optional(),
      directus: z
        .object({
          host: z.string(),
          port: z.number().int().positive(),
          token: z.string().optional(),
          username: z.string().optional(),
          password: z.string().optional(),
          generateFlows: z.boolean(),
        })
        .optional(),
      networkConnection: z.object({
        websocketServers: z.array(websocketServerSchema).refine((array) => {
          const idsSeen = new Set<string>();
          return array.filter((obj) => {
            if (idsSeen.has(obj.id)) {
              return false;
            } else {
              idsSeen.add(obj.id);
              return true;
            }
          });
        }),
      }),
    }),
    logLevel: z.number().min(0).max(6),
    maxCallLengthSeconds: z.number().int().positive(),
    maxCachingSeconds: z.number().int().positive(),
  })
  .refine((obj) => obj.maxCachingSeconds >= obj.maxCallLengthSeconds, {
    message: 'maxCachingSeconds cannot be less than maxCallLengthSeconds',
  });

export type WebsocketServerConfig = z.infer<typeof websocketServerSchema>;
export type SystemConfig = z.infer<typeof systemConfigSchema>;<|MERGE_RESOLUTION|>--- conflicted
+++ resolved
@@ -17,16 +17,10 @@
   protocol: z.string().default('ocpp2.0.1').optional(),
   securityProfile: z.number().int().min(0).max(3).default(0).optional(),
   allowUnknownChargingStations: z.boolean().default(false).optional(),
-<<<<<<< HEAD
-  tlsKeyFilePath: z.string().optional(), // Private key pem corresponding to the leaf certificate.
-  tlsCertificateChainFilePath: z.string().optional(), // Certificate chain pem consist of a leaf
-  mtlsCertificateAuthorityKeyFilePath: z.string().optional(), // The private key for the last sub CA certificate
-=======
   tlsKeyFilePath: z.string().optional(), // Leaf certificate's private key pem which decrypts the message from client
   tlsCertificateChainFilePath: z.string().optional(), // Certificate chain pem consist of a leaf followed by sub CAs
   mtlsCertificateAuthorityKeyFilePath: z.string().optional(), // Sub CA's private key which signs the leaf (e.g.,
   // charging station certificate and csms certificate)
->>>>>>> 39eb3559
   rootCACertificateFilePath: z.string().optional(), // Root CA certificate that overrides default CA certificates
   // allowed by Mozilla
 });
@@ -236,15 +230,9 @@
     protocol: z.string(),
     securityProfile: z.number().int().min(0).max(3),
     allowUnknownChargingStations: z.boolean(),
-<<<<<<< HEAD
-    tlsKeyFilePath: z.string().optional(), // Private key pem corresponding to the leaf certificate.
-    tlsCertificateChainFilePath: z.string().optional(), // Certificate chain pem consist of a leaf
-    mtlsCertificateAuthorityKeyFilePath: z.string().optional(), // The private key for the last sub CA certificate
-=======
     tlsKeyFilePath: z.string().optional(),
     tlsCertificateChainFilePath: z.string().optional(),
     mtlsCertificateAuthorityKeyFilePath: z.string().optional(),
->>>>>>> 39eb3559
     rootCaCertificateFilePath: z.string().optional(),
   })
   .refine((obj) => {
@@ -256,13 +244,8 @@
         return obj.tlsKeyFilePath && obj.tlsCertificateChainFilePath;
       case 3: // mTLS
         return (
-<<<<<<< HEAD
-          obj.tlsKeyFilePath &&
-          obj.tlsCertificateChainFilePath &&
-=======
           obj.tlsCertificateChainFilePath &&
           obj.tlsKeyFilePath &&
->>>>>>> 39eb3559
           obj.mtlsCertificateAuthorityKeyFilePath
         );
       default:
