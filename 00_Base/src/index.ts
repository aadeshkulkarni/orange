--- conflicted
+++ resolved
@@ -34,10 +34,6 @@
   RetryMessageError,
 } from './interfaces/messages';
 export { AbstractModule, AsHandler, IModule } from './interfaces/modules';
-<<<<<<< HEAD
-export { Call, CallAction, CallError, CallResult, ErrorCode, MessageTypeId, OcppError } from './ocpp/rpc/message';
-export { IFileAccess } from './interfaces/fileAccess'
-=======
 export {
   Call,
   CallAction,
@@ -47,7 +43,7 @@
   MessageTypeId,
   OcppError,
 } from './ocpp/rpc/message';
->>>>>>> 1c60cf61
+export { IFileAccess } from './interfaces/fileAccess';
 
 // Persistence Interfaces
 
